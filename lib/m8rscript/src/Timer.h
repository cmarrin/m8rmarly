--- conflicted
+++ resolved
@@ -60,12 +60,7 @@
 
 private:
     Duration _duration = 0s;
-<<<<<<< HEAD
-    bool _repeating = false;
-    Thread _thread;
-=======
     Time _timeToFire; // Set when Timer is started
->>>>>>> 2e30cce4
     Callback _cb;
     bool _repeating = false;
     bool _running = false;
