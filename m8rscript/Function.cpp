--- conflicted
+++ resolved
@@ -67,11 +67,7 @@
 
 CallReturnValue Function::call(ExecutionUnit* eu, Value thisValue, uint32_t nparams, bool ctor)
 {
-<<<<<<< HEAD
-    eu->startFunction(objectId(), thisValue.asObjectIdValue(), nparams, _parent == eu->currentFunction());
-=======
     eu->startFunction(objectId(), thisValue.asObjectId(), nparams, _parent == eu->currentFunction());
->>>>>>> 4b4bfd63
     return CallReturnValue(CallReturnValue::Type::FunctionStart);
 }
 
