/*-------------------------------------------------------------------------
This source file is a part of m8rscript

For the latest info, see http://www.marrin.org/

Copyright (c) 2016, Chris Marrin
All rights reserved.

Redistribution and use in source and binary forms, with or without 
modification, are permitted provided that the following conditions are met:

    - Redistributions of source code must retain the above copyright notice, 
    this list of conditions and the following disclaimer.
    
    - Redistributions in binary form must reproduce the above copyright 
    notice, this list of conditions and the following disclaimer in the 
    documentation and/or other materials provided with the distribution.
    
    - Neither the name of the <ORGANIZATION> nor the names of its 
    contributors may be used to endorse or promote products derived from 
    this software without specific prior written permission.
    
THIS SOFTWARE IS PROVIDED BY THE COPYRIGHT HOLDERS AND CONTRIBUTORS "AS IS" 
AND ANY EXPRESS OR IMPLIED WARRANTIES, INCLUDING, BUT NOT LIMITED TO, THE 
IMPLIED WARRANTIES OF MERCHANTABILITY AND FITNESS FOR A PARTICULAR PURPOSE 
ARE DISCLAIMED. IN NO EVENT SHALL THE COPYRIGHT OWNER OR CONTRIBUTORS BE 
LIABLE FOR ANY DIRECT, INDIRECT, INCIDENTAL, SPECIAL, EXEMPLARY, OR 
CONSEQUENTIAL DAMAGES (INCLUDING, BUT NOT LIMITED TO, PROCUREMENT OF 
SUBSTITUTE GOODS OR SERVICES; LOSS OF USE, DATA, OR PROFITS; OR BUSINESS 
INTERRUPTION) HOWEVER CAUSED AND ON ANY THEORY OF LIABILITY, WHETHER IN 
CONTRACT, STRICT LIABILITY, OR TORT (INCLUDING NEGLIGENCE OR OTHERWISE) 
ARISING IN ANY WAY OUT OF THE USE OF THIS SOFTWARE, EVEN IF ADVISED OF THE 
POSSIBILITY OF SUCH DAMAGE.
-------------------------------------------------------------------------*/

#pragma once

#include <cstdint>

#include "Atom.h"
#include "Closure.h"
#include "Program.h"

namespace m8r {

class Parser;
class Function;
class Program;

typedef Stack<Value> ExecutionStack;

class ExecutionUnit {
public:
    friend class Closure;
    friend class Function;
    
    ExecutionUnit()
        : _stack(200)
    {
    }
    ~ExecutionUnit()
    {
    }
    
    void gcMark()
    {
        assert(_program);
        Object::gcMark(this, _program);
        
        for (auto entry : _stack) {
            entry.gcMark(this);
        }
        
        _program->gcMark(this);

        TaskManager::lock();
        for (auto it : _eventQueue) {
            it.gcMark(this);
        }
        TaskManager::unlock();
        
        for (auto it : _openClosures) {
            it->gcMark(this);
        }
    }
    
    SystemInterface* system() const { return _program->system(); }

    void startExecution(Program*);
    
    CallReturnValue continueExecution();
    
    ExecutionStack& stack() { return _stack; }

    void requestTermination() { _terminate = true; }
    
    Program* program() const { return _program; }
    
    static uint8_t byteFromInt(uint64_t value, uint32_t index)
    {
        assert(index < 8);
        return static_cast<uint8_t>(value >> (8 * index));
    }
    
    static Op maskOp(Op op, uint8_t mask) { return static_cast<Op>(static_cast<uint8_t>(op) & ~mask); }

    static uint32_t sizeFromOp(Op op)
    {
        uint32_t size = static_cast<uint8_t>(op) & 0x03;
        if (size < 2) {
            return size + 1;
        }
        if (size == 2) {
            return 4;
        }
        return 8;
    }
    
    static int8_t intFromOp(Op op, uint8_t mask)
    {
        uint8_t num = static_cast<uint8_t>(op) & mask;
        if (num & 0x8) {
            num |= 0xf0;
        }
        return static_cast<int8_t>(num);
    }
    static uint8_t uintFromOp(Op op, uint8_t mask) { return static_cast<uint8_t>(op) & mask; }

    static int32_t intFromCode(const uint8_t* code, uint32_t index, uint32_t size)
    {
        uint32_t num = uintFromCode(code, index, size);
        uint32_t mask = 0x80 << (8 * (size - 1));
        if (num & mask) {
            return num | ~(mask - 1);
        }
        return static_cast<int32_t>(num);
    }
    
    static uint32_t uintFromCode(const uint8_t* code, uint32_t index, uint32_t size)
    {
        uint32_t value = 0;
        for (uint32_t i = 0; i < size; ++i) {
            value <<= 8;
            value |= code[index + i];
        }
        return value;
    }
    
    uint32_t argumentCount() const { return _actualParamCount; }
    Value& argument(int32_t i) { return _stack.inFrame(i); }
    
    void fireEvent(const Value& func, const Value& thisValue, const Value* args, int32_t nargs);

    uint32_t upValueStackIndex(uint32_t index, uint16_t frame) const;
    UpValue* newUpValue(uint32_t stackIndex);
    
    Object* currentFunction() const { return _function; }
    
    uint32_t lineno() const { return _lineno; }

private:
<<<<<<< HEAD
=======

>>>>>>> 4b4bfd63
    void startFunction(ObjectId function, ObjectId thisObject, uint32_t nparams, bool inScope);
    CallReturnValue runNextEvent();

    bool printError(const char* s, ...) const;
    bool checkTooManyErrors() const;
    void objectError(const char* s) const;
    
    Value* valueFromId(Atom, const Object*) const;

    m8r::String generateCodeString(const Program*, const Object*, const char* functionName, uint32_t nestingLevel) const;

    void updateCodePointer()
    {
        assert(_function->code());
        _codeSize = _function->code()->size();
        _code = &(_function->code()->at(0));
    }
    
    Value derefId(Atom);
    void stoIdRef(Atom, const Value&);
    
    void setInFrame(uint32_t r, const Value& v)
    {
        assert(r <= MaxRegister);
        if (r >= _formalParamCount) {
            _framePtr[r + _localOffset] = v;
        } else {
            _framePtr[r] = v;
        }
    }
    
    Value makeClosure(const Value&);
    void closeUpValues(uint32_t frame);
    
    Value reg(uint32_t r)
    {
        if (r > MaxRegister) {
            return Value();
        }
        if (r >= _formalParamCount) {
            return _framePtr[r + _localOffset];
        }
        return _framePtr[r];
    }
     
    Value regOrConst(uint32_t r)
    {
        if (r > MaxRegister) {
            Value constValue = const_cast<Value*>(_constants)[r - MaxRegister - 1];
            if (constValue.isFunction()) {
                return makeClosure(constValue);
            }
            return constValue;
        }
        if (r >= _formalParamCount) {
            return _framePtr[r + _localOffset];
        }
        return _framePtr[r];
    }
    
    bool isConstant(uint32_t r) { return r > MaxRegister; }

    struct CallRecord {
        CallRecord() { }
        CallRecord(uint32_t pc, uint32_t frame, Object* func, ObjectId thisId, uint32_t paramCount, bool inScope)
            : _pc(pc)
            , _paramCount(paramCount)
            , _frame(frame)
            , _func(func)
            , _thisId(thisId)
        { }
        
        uint32_t _pc : 23;
        uint32_t _paramCount : 8;
        bool _inScope : 1;
        uint32_t _frame;
        Object* _func;
        ObjectId _thisId;
    };
    
    std::vector<CallRecord> _callRecords;
    ExecutionStack _stack;
    std::vector<Closure*> _openClosures;
    
    uint32_t _pc = 0;
    Program* _program = nullptr;
    Object* _function;
    Object* _this;
    const Value* _constants;
    Value* _framePtr;
    uint32_t _localOffset = 0;
    uint32_t _formalParamCount = 0;
    uint32_t _actualParamCount = 0;
    
    bool _inScope = false;
    
    const Instruction* _code;
    size_t _codeSize;
    
    mutable uint32_t _nerrors = 0;
    mutable bool _terminate = false;

    std::vector<Value> _eventQueue;
    bool _executingEvent = false;
    uint32_t _lineno = 0;
    
    UpValue* _openUpValues = nullptr;
    UpValue* _closedUpValues = nullptr;
};
    
}<|MERGE_RESOLUTION|>--- conflicted
+++ resolved
@@ -78,10 +78,6 @@
             it.gcMark(this);
         }
         TaskManager::unlock();
-        
-        for (auto it : _openClosures) {
-            it->gcMark(this);
-        }
     }
     
     SystemInterface* system() const { return _program->system(); }
@@ -159,10 +155,6 @@
     uint32_t lineno() const { return _lineno; }
 
 private:
-<<<<<<< HEAD
-=======
-
->>>>>>> 4b4bfd63
     void startFunction(ObjectId function, ObjectId thisObject, uint32_t nparams, bool inScope);
     CallReturnValue runNextEvent();
 
@@ -194,7 +186,6 @@
         }
     }
     
-    Value makeClosure(const Value&);
     void closeUpValues(uint32_t frame);
     
     Value reg(uint32_t r)
@@ -213,7 +204,8 @@
         if (r > MaxRegister) {
             Value constValue = const_cast<Value*>(_constants)[r - MaxRegister - 1];
             if (constValue.isFunction()) {
-                return makeClosure(constValue);
+                Closure* closure = new Closure(this, constValue, _this ? Value(_this) : Value());
+                return Value(closure);
             }
             return constValue;
         }
@@ -245,7 +237,6 @@
     
     std::vector<CallRecord> _callRecords;
     ExecutionStack _stack;
-    std::vector<Closure*> _openClosures;
     
     uint32_t _pc = 0;
     Program* _program = nullptr;
