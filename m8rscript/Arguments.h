/*-------------------------------------------------------------------------
This source file is a part of m8rscript

For the latest info, see http://www.marrin.org/

Copyright (c) 2016, Chris Marrin
All rights reserved.

Redistribution and use in source and binary forms, with or without 
modification, are permitted provided that the following conditions are met:

    - Redistributions of source code must retain the above copyright notice, 
    this list of conditions and the following disclaimer.
    
    - Redistributions in binary form must reproduce the above copyright 
    notice, this list of conditions and the following disclaimer in the 
    documentation and/or other materials provided with the distribution.
    
    - Neither the name of the <ORGANIZATION> nor the names of its 
    contributors may be used to endorse or promote products derived from 
    this software without specific prior written permission.
    
THIS SOFTWARE IS PROVIDED BY THE COPYRIGHT HOLDERS AND CONTRIBUTORS "AS IS" 
AND ANY EXPRESS OR IMPLIED WARRANTIES, INCLUDING, BUT NOT LIMITED TO, THE 
IMPLIED WARRANTIES OF MERCHANTABILITY AND FITNESS FOR A PARTICULAR PURPOSE 
ARE DISCLAIMED. IN NO EVENT SHALL THE COPYRIGHT OWNER OR CONTRIBUTORS BE 
LIABLE FOR ANY DIRECT, INDIRECT, INCIDENTAL, SPECIAL, EXEMPLARY, OR 
CONSEQUENTIAL DAMAGES (INCLUDING, BUT NOT LIMITED TO, PROCUREMENT OF 
SUBSTITUTE GOODS OR SERVICES; LOSS OF USE, DATA, OR PROFITS; OR BUSINESS 
INTERRUPTION) HOWEVER CAUSED AND ON ANY THEORY OF LIABILITY, WHETHER IN 
CONTRACT, STRICT LIABILITY, OR TORT (INCLUDING NEGLIGENCE OR OTHERWISE) 
ARISING IN ANY WAY OUT OF THE USE OF THIS SOFTWARE, EVEN IF ADVISED OF THE 
POSSIBILITY OF SUCH DAMAGE.
-------------------------------------------------------------------------*/

#pragma once

#include "Object.h"

namespace m8r {

class Arguments : public Object {
public:
    Arguments(Program*);

    virtual const char* typeName() const override { return "arguments"; }

    virtual const Value element(ExecutionUnit* eu, const Value& elt) const override;
    virtual bool setElement(ExecutionUnit* eu, const Value& elt, const Value& value) override;

<<<<<<< HEAD
    // Arguments has built-in properties. Handle those here
=======
>>>>>>> 4008554d
    virtual const Value property(ExecutionUnit*, const Atom& prop) const override;
    virtual bool setProperty(ExecutionUnit*, const Atom& prop, const Value&) override;
    virtual Atom propertyName(ExecutionUnit*, uint32_t index) const override;
    virtual uint32_t propertyCount(ExecutionUnit*) const override;

    virtual uint32_t iteratorCount(ExecutionUnit* eu) const override { return argCount(eu); }
    virtual Value iterator(ExecutionUnit* eu, uint32_t index) override { return arg(eu, index); }

private:
    uint32_t argCount(ExecutionUnit*) const;
    Value& arg(ExecutionUnit*, uint32_t index);
    
    static constexpr size_t PropertyCount = 1; // length

    enum class Property : uint8_t { Length };

    Atom _lengthAtom;
};
    
}<|MERGE_RESOLUTION|>--- conflicted
+++ resolved
@@ -48,10 +48,6 @@
     virtual const Value element(ExecutionUnit* eu, const Value& elt) const override;
     virtual bool setElement(ExecutionUnit* eu, const Value& elt, const Value& value) override;
 
-<<<<<<< HEAD
-    // Arguments has built-in properties. Handle those here
-=======
->>>>>>> 4008554d
     virtual const Value property(ExecutionUnit*, const Atom& prop) const override;
     virtual bool setProperty(ExecutionUnit*, const Atom& prop, const Value&) override;
     virtual Atom propertyName(ExecutionUnit*, uint32_t index) const override;
