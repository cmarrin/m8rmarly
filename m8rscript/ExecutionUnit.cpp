/*-------------------------------------------------------------------------
This source file is a part of m8rscript

For the latest info, see http://www.marrin.org/

Copyright (c) 2016, Chris Marrin
All rights reserved.

Redistribution and use in source and binary forms, with or without 
modification, are permitted provided that the following conditions are met:

    - Redistributions of source code must retain the above copyright notice, 
	  this list of conditions and the following disclaimer.
	  
    - Redistributions in binary form must reproduce the above copyright 
	  notice, this list of conditions and the following disclaimer in the 
	  documentation and/or other materials provided with the distribution.
	  
    - Neither the name of the <ORGANIZATION> nor the names of its 
	  contributors may be used to endorse or promote products derived from 
	  this software without specific prior written permission.
	  
THIS SOFTWARE IS PROVIDED BY THE COPYRIGHT HOLDERS AND CONTRIBUTORS "AS IS" 
AND ANY EXPRESS OR IMPLIED WARRANTIES, INCLUDING, BUT NOT LIMITED TO, THE 
IMPLIED WARRANTIES OF MERCHANTABILITY AND FITNESS FOR A PARTICULAR PURPOSE 
ARE DISCLAIMED. IN NO EVENT SHALL THE COPYRIGHT OWNER OR CONTRIBUTORS BE 
LIABLE FOR ANY DIRECT, INDIRECT, INCIDENTAL, SPECIAL, EXEMPLARY, OR 
CONSEQUENTIAL DAMAGES (INCLUDING, BUT NOT LIMITED TO, PROCUREMENT OF 
SUBSTITUTE GOODS OR SERVICES; LOSS OF USE, DATA, OR PROFITS; OR BUSINESS 
INTERRUPTION) HOWEVER CAUSED AND ON ANY THEORY OF LIABILITY, WHETHER IN 
CONTRACT, STRICT LIABILITY, OR TORT (INCLUDING NEGLIGENCE OR OTHERWISE) 
ARISING IN ANY WAY OUT OF THE USE OF THIS SOFTWARE, EVEN IF ADVISED OF THE 
POSSIBILITY OF SUCH DAMAGE.
-------------------------------------------------------------------------*/

#include "ExecutionUnit.h"

#include "Closure.h"
#include "Float.h"
#include "Array.h"
#include "SystemInterface.h"

using namespace m8r;

bool ExecutionUnit::checkTooManyErrors() const
{
    if (++_nerrors >= 10) {
        system()->printf(ROMSTR("\n\nToo many runtime errors, (%d) exiting...\n"), _nerrors);
        _terminate = true;
        return false;
    }
    return true;
}

bool ExecutionUnit::printError(const char* format, ...) const
{
    va_list args;
    va_start(args, format);
    Error::vprintError(system(), Error::Code::RuntimeError, _lineno, format, args);
    return checkTooManyErrors();
}

void ExecutionUnit::objectError(const char* s) const
{
    printError(ROMSTR("Value must be Object for %s"), s);
}

Value* ExecutionUnit::valueFromId(Atom id, const Object* obj) const
{
    // Start at the current object and walk up the chain
    return nullptr;
}

void ExecutionUnit::stoIdRef(Atom atom, const Value& value)
{
    if (!atom) {
        printError(ROMSTR("Destination in STOREFK must be an Atom"));
        return;
    }
    
    // If property exists in this, store it there
    if (_this) {
        Value oldValue = _this->property(this, atom);
        if (oldValue) {
            if (!_this->setProperty(this, atom, value, Value::SetPropertyType::AddIfNeeded)) {
                printError(ROMSTR("'%s' property of this object cannot be set"), _program->stringFromAtom(atom).c_str());
            }
            return;
        }
    }
    
    // FIXME: Do we ever want to set a property in program or global object?
    printError(ROMSTR("'%s' property does not exist or cannot be set"), _program->stringFromAtom(atom).c_str());
    return;
}

Value ExecutionUnit::derefId(Atom atom)
{
    if (!atom) {
        printError(ROMSTR("Value in LOADREFK must be an Atom"));
        return Value();
    }
    
    if (atom == ATOM(__this)) {
        return Value(_this);
    }

    // Look in this then program then global
    Value value;
    if (_this) {
        value = _this->property(this, atom);
        if (value) {
            return value;
        }
    }

    value = _program->property(this, atom);
    if (value) {
        return value;
    }
    
    value = _program->global()->property(this, atom);
    if (value) {
        return value;
    }
    
    printError(ROMSTR("'%s' property does not exist in global scope"), _program->stringFromAtom(atom).c_str());
    return Value();
}

Value ExecutionUnit::makeClosure(const Value&constValue)
{
    assert(constValue.isFunction());
    Closure* closure = new Closure(this, constValue, _this ? Value(_this) : Value());
    if (closure->hasUpValues()) {
        _openClosures.push_back(closure);
    }
    return Value(closure);
}

void ExecutionUnit::closeUpValues(uint32_t frame)
{
    for (auto it : _openClosures) {
        it->closeUpValues(this, frame);
    }
}

void ExecutionUnit::startExecution(Program* program)
{
    if (!program) {
        _terminate = true;
        _function = nullptr;
        _this = nullptr;
        _constants = nullptr;
        _stack.clear();
        return;
    }
    _terminate = false;
    _nerrors = 0;
    _pc = 0;
    _program = program;
    _function =  _program;
    _constants = _function->constants() ? &(_function->constants()->at(0)) : nullptr;
    
    _this = program;
    
    _stack.clear();
    _stack.setLocalFrame(0, 0, _function->localSize());
    _framePtr =_stack.framePtr();
    _formalParamCount = 0;
    _actualParamCount = 0;
    _localOffset = 0;
    _executingEvent = false;
}

void ExecutionUnit::fireEvent(const Value& func, const Value& thisValue, const Value* args, int32_t nargs)
{
    TaskManager::lock();
    
    _eventQueue.push_back(func);
    _eventQueue.push_back(thisValue);
    _eventQueue.push_back(Value(nargs));
    for (int i = 0; i < nargs; i++) {
        _eventQueue.push_back(args[i]);
    }

    TaskManager::unlock();
}

CallReturnValue ExecutionUnit::runNextEvent()
{
    // Each event is at least 3 entries long. First is the function, followed by the this pointer
    // followed by the number of args. That number of args then follows    
    Value func;
    Value thisValue;
    int32_t nargs = 0;
    bool haveEvent = false;
    
    TaskManager::lock();

    if (!_eventQueue.empty()) {
        assert(_eventQueue.size() >= 3);
        
        haveEvent = true;
        _executingEvent = true;
        func = _eventQueue[0];
        thisValue = _eventQueue[1];
        nargs = _eventQueue[2].asIntValue();
        assert(_eventQueue.size() >= 3 + nargs);
        
        for (int32_t i = 0; i < nargs; ++i) {
            _stack.push(_eventQueue[3 + i]);
        }
        
        _eventQueue.erase(_eventQueue.begin(), _eventQueue.begin() + 3 + nargs);
    }

    TaskManager::unlock();
    
    if (haveEvent) {
        CallReturnValue callReturnValue = func.call(this, thisValue, nargs, false);
                
        // Callbacks don't return a value. Ignore it, but pop the stack
        if (callReturnValue.isReturnCount()) {
            if (callReturnValue.returnCount() > 0) {
                _stack.pop(callReturnValue.returnCount());
            }
            _stack.pop(nargs);
        }
        return callReturnValue;
    }
    
    return CallReturnValue(CallReturnValue::Type::WaitForEvent);
}

<<<<<<< HEAD
uint32_t ExecutionUnit::upValueStackIndex(uint32_t index, uint16_t frame) const
{
    assert(frame > 0);
    frame--;
    assert(frame <= _callRecords.size());
    if (frame == 0) {
        return _stack.frame() + index;
    }
    uint32_t stackIndex = _callRecords[_callRecords.size() - frame]._frame + index;
    assert(stackIndex < _stack.size());
    return stackIndex;
}

UpValue* ExecutionUnit::newUpValue(uint32_t stackIndex)
{
    for (auto next = _openUpValues; next; next = next->next()) {
        assert(!next->closed());
        if (next->stackIndex() == stackIndex) {
            return next;
        }
    }
    UpValue* upValue = new UpValue(stackIndex);
    upValue->setNext(_openUpValues);
    _openUpValues = upValue;
    return upValue;
}

=======
>>>>>>> 4b4bfd63
void ExecutionUnit::startFunction(ObjectId function, ObjectId thisObject, uint32_t nparams, bool inScope)
{
    assert(_program);
    assert(function);
    
    Object* prevFunction = _function;
    _function =  function;
    assert(_function->code() && _function->code()->size());

    _constants = _function->constants() ? &(_function->constants()->at(0)) : nullptr;
    _formalParamCount = _function->formalParamCount();
    uint32_t prevActualParamCount = _actualParamCount;
    _actualParamCount = nparams;
    _localOffset = ((_formalParamCount < _actualParamCount) ? _actualParamCount : _formalParamCount) - _formalParamCount;
    
    Object* prevThis = _this;
    _this = thisObject;
    
    uint32_t prevFrame = _stack.setLocalFrame(_formalParamCount, _actualParamCount, _function->localSize());
    
    _callRecords.push_back({ _pc, prevFrame, prevFunction, prevThis->objectId(), prevActualParamCount, _inScope });
    _inScope = inScope;
    
    _pc = 0;    
    _framePtr =_stack.framePtr();
}

static inline bool valuesAreInt(const Value& a, const Value& b)
{
    return a.isInteger() && b.isInteger();
}

CallReturnValue ExecutionUnit::continueExecution()
{
    #undef OP
    #define OP(op) &&L_ ## op,
    
    static const void* RODATA_ATTR dispatchTable[] {
        /* 0x00 */ OP(MOVE) OP(LOADREFK) OP(STOREFK) OP(LOADLITA)
        /* 0x04 */ OP(LOADLITO) OP(LOADPROP) OP(LOADELT) OP(STOPROP)
        /* 0x08 */ OP(STOELT) OP(APPENDELT) OP(APPENDPROP) OP(LOADTRUE)
        /* 0x0C */ OP(LOADFALSE) OP(LOADNULL) OP(PUSH) OP(POP)

        /* 0x10 */ OP(BINIOP) OP(BINIOP) OP(BINIOP) OP(BINIOP)
        /* 0x14 */ OP(BINIOP) OP(EQ) OP(NE) OP(LT)
        /* 0x18 */ OP(LE) OP(GT) OP(GE) OP(BINIOP)
        /* 0x1C */ OP(BINIOP) OP(BINIOP) OP(ADD) OP(SUB)
        
        /* 0x20 */ OP(MUL)  OP(DIV)  OP(MOD)  OP(LINENO)
        /* 0x24 */ OP(LOADTHIS)  OP(LOADUP)  OP(STOREUP)  OP(CAPTURE)
        /* 0x28 */ OP(UNKNOWN)  OP(UNKNOWN)  OP(UNKNOWN)  OP(UNKNOWN)
        /* 0x2c */ OP(UNKNOWN)  OP(UNKNOWN)  OP(UNKNOWN)  OP(UNKNOWN)

        /* 0x30 */ OP(UMINUS)  OP(UNOT)  OP(UNEG)  OP(PREINC)
        /* 0x34 */ OP(PREDEC)  OP(POSTINC)  OP(POSTDEC)  OP(CALL)
        /* 0x38 */ OP(NEW)  OP(CALLPROP) OP(JMP)  OP(JT)
        /* 0x3c */ OP(JF) OP(END) OP(RET) OP(UNKNOWN)
    };
 
static_assert (sizeof(dispatchTable) == (1 << 6) * sizeof(void*), "Dispatch table is wrong size");

static const uint16_t YieldCount = 10;
static const uint16_t GCCount = 1000;

    #undef DISPATCH
    #define DISPATCH { \
        if (_terminate) { \
            goto L_END; \
        } \
        if (--gcCounter == 0) { \
            gcCounter = GCCount; \
            Object::gc(this); \
            if (--yieldCounter == 0) { \
                return CallReturnValue(CallReturnValue::Type::Continue); \
            } \
        } \
        inst = _code[_pc++]; \
        goto *dispatchTable[static_cast<uint8_t>(inst.op())]; \
    }
    
    if (!_program) {
        return CallReturnValue(CallReturnValue::Type::Finished);
    }

    uint16_t gcCounter = GCCount;
    uint16_t yieldCounter = YieldCount;
    updateCodePointer();
    
    m8r::String strValue;
    uint32_t uintValue;
    int32_t intValue;
    Float floatValue;
    bool boolValue;
    Value leftValue, rightValue;
    int32_t leftIntValue, rightIntValue;
    Float leftFloatValue, rightFloatValue;
    Object* objectValue;
    Value returnedValue;
    CallReturnValue callReturnValue;
    uint32_t localsToPop;
    Object* prevThis;

    Instruction inst;
    
    DISPATCH;
    
    L_LINENO:
        _lineno = inst.un();
        DISPATCH;
        
    L_UNKNOWN:
        assert(0);
        return CallReturnValue(CallReturnValue::Type::Finished);
    L_RET:
    L_RETX:
    L_END:
        if (_terminate) {
            _stack.clear();
            Object::gc(this);
            return CallReturnValue(CallReturnValue::Type::Terminated);
        }
            
        if (inst.op() == Op::END) {
            if (_program == _function) {
                // We've hit the end of the program
                
                if (!_stack.validateFrame(0, _program->localSize())) {
                    printError(ROMSTR("internal error. On exit stack has %d elements, should have %d"), _stack.size(), _program->localSize());
                    _terminate = true;
                    _stack.clear();
                    Object::gc(this);
                    return CallReturnValue(CallReturnValue::Type::Terminated);
                }
                
                Object::gc(this);
                
                // Backup the PC to point at the END instruction, so when we return from events
                // we'll hit the program end again
                _pc--;
                assert(_code[_pc].op() == Op::END);
                
                // FIXME: For now we always wait for events. But we need to add logic to only do that if we have
                // something listening. For instance if we have an active TCP socket or an interval timer
                callReturnValue = runNextEvent();

                if (callReturnValue.isError()) {
                    printError(ROMSTR("callback failed"));
                    return CallReturnValue(CallReturnValue::Type::WaitForEvent);
                }

                // If the callReturnValue is FunctionStart it means we've called a Function and it just
                // setup the EU to execute it. In that case just continue
                if (callReturnValue.isFunctionStart()) {
                    updateCodePointer();
                    DISPATCH;
                }
                return CallReturnValue(CallReturnValue::Type::WaitForEvent);
            }
            callReturnValue = CallReturnValue();
        }
        else {
            callReturnValue = CallReturnValue(CallReturnValue::Type::ReturnCount, inst.nparams());
        }
        
        returnedValue = (callReturnValue.isReturnCount() && callReturnValue.returnCount() > 0) ? _stack.top(1 - callReturnValue.returnCount()) : Value();
        _stack.pop(callReturnValue.returnCount());
        
        localsToPop = _function->localSize() + _localOffset;
        
        {
            // Get the call record entries from the call stack and pop it.
            assert(!_callRecords.empty());
            const CallRecord& callRecord = _callRecords.back();
            
            // Close any upValues that need it
            closeUpValues(callRecord._frame);

            prevThis = _this;
            
            _actualParamCount = callRecord._paramCount;
            _this = callRecord._thisId;
            assert(_this);
            _stack.restoreFrame(callRecord._frame, localsToPop);
            _framePtr =_stack.framePtr();
            
            _pc = callRecord._pc;
            _function = callRecord._func;
            _inScope = callRecord._inScope;
            
            _callRecords.pop_back();
        }
        
        assert(_function->code()->size());
        _constants = _function->constants() ? &(_function->constants()->at(0)) : nullptr;

        _formalParamCount = _function->formalParamCount();
        _localOffset = ((_formalParamCount < _actualParamCount) ? _actualParamCount : _formalParamCount) - _formalParamCount;

        updateCodePointer();

        // If we were executing an event don't push the return value
        if (_executingEvent) {
            _executingEvent = false;
        } else {
            _stack.push(returnedValue);
        }
        DISPATCH;
    L_MOVE:
        setInFrame(inst.ra(), regOrConst(inst.rb()));
        DISPATCH;
    L_LOADREFK:
        setInFrame(inst.ra(), derefId(regOrConst(inst.rb()).asIdValue()));
        DISPATCH;
    L_STOREFK:
        stoIdRef(regOrConst(inst.rb()).asIdValue(), regOrConst(inst.rc()));
        DISPATCH;
    L_LOADUP:
        if (!_function->loadUpValue(this, inst.rb(), rightValue)) {
            printError(ROMSTR("unable to load upValue"));
        } else {
            setInFrame(inst.ra(), rightValue);
        }
        DISPATCH;
    L_STOREUP:
        if (!_function->storeUpValue(this, inst.ra(), regOrConst(inst.rb()))) {
            printError(ROMSTR("unable to store upValue"));
        }
        DISPATCH;
    L_LOADLITA:
    L_LOADLITO:
        if (inst.op() == Op::LOADLITA) {
            objectValue = new Array();
        } else {
            objectValue = new MaterObject();
        }
        setInFrame(inst.ra(), Value(objectValue));
        DISPATCH;
    L_LOADPROP:
        leftValue = regOrConst(inst.rb()).property(this, regOrConst(inst.rc()).toIdValue(this));
        if (!leftValue) {
            objectError("LOADPROP");
        } else {
            setInFrame(inst.ra(), leftValue);
        }
        DISPATCH;
    L_LOADELT:
        leftValue = regOrConst(inst.rb()).element(this, regOrConst(inst.rc()));
        if (!leftValue) {
            objectError("LOADELT");
        } else {
            setInFrame(inst.ra(), leftValue);
        }
        DISPATCH;
    L_STOPROP:
        if (!reg(inst.ra()).setProperty(this, regOrConst(inst.rb()).toIdValue(this), regOrConst(inst.rc()), Value::SetPropertyType::AddIfNeeded)) {
            printError(ROMSTR("Property '%s' does not exist"), regOrConst(inst.rb()).toStringValue(this).c_str());
        }
        DISPATCH;
    L_STOELT:
        if (!reg(inst.ra()).setElement(this, regOrConst(inst.rb()), regOrConst(inst.rc()), false)) {
            printError(ROMSTR("Element '%s' does not exist"), regOrConst(inst.rb()).toStringValue(this).c_str());
        }
        DISPATCH;
    L_APPENDPROP:
        if (!reg(inst.ra()).setProperty(this, regOrConst(inst.rb()).toIdValue(this), regOrConst(inst.rc()), Value::SetPropertyType::AlwaysAdd)) {
            printError(ROMSTR("Property '%s' already exists for APPENDPROP"), regOrConst(inst.rb()).toStringValue(this).c_str());
        }
        DISPATCH;
    L_APPENDELT:
        if (!reg(inst.ra()).setElement(this, Value(), regOrConst(inst.rb()), true)) {
            objectError("APPENDELT");
        }
        DISPATCH;
    L_LOADTRUE:
        setInFrame(inst.ra(), Value(true));
        DISPATCH;
    L_LOADFALSE:
        setInFrame(inst.ra(), Value(false));
        DISPATCH;
    L_LOADNULL:
        setInFrame(inst.ra(), Value());
        DISPATCH;
    L_LOADTHIS:
        setInFrame(inst.ra(), Value(_this));
        DISPATCH;
    L_PUSH:
        _stack.push(regOrConst(inst.rn()));
        DISPATCH;
    L_POP:
        setInFrame(inst.ra(), _stack.top());
        _stack.pop();
        DISPATCH;
    L_BINIOP:
        leftIntValue = regOrConst(inst.rb()).toIntValue(this);
        rightIntValue = regOrConst(inst.rc()).toIntValue(this);
        switch(inst.op()) {
            case Op::LOR: leftIntValue = leftIntValue || rightIntValue; break;
            case Op::LAND: leftIntValue = leftIntValue && rightIntValue; break;
            case Op::AND: leftIntValue &= rightIntValue; break;
            case Op::OR: leftIntValue |= rightIntValue; break;
            case Op::XOR: leftIntValue ^= rightIntValue; break;
            case Op::SHL: leftIntValue <<= rightIntValue; break;
            case Op::SAR: leftIntValue >>= rightIntValue; break;
            case Op::SHR: leftIntValue = static_cast<uint32_t>(leftIntValue) >> rightIntValue; break;
            default: assert(0); break;
        }
        setInFrame(inst.ra(), Value(leftIntValue));
        DISPATCH;
    L_EQ: 
        leftValue = regOrConst(inst.rb());
        rightValue = regOrConst(inst.rc());
        if (valuesAreInt(leftValue, rightValue)) {
            setInFrame(inst.ra(), Value(leftValue.asIntValue() == rightValue.asIntValue()));
        } else {
            setInFrame(inst.ra(), Value(leftValue.toFloatValue(this) == rightValue.toFloatValue(this)));
        }
        DISPATCH;
    L_NE: 
        leftValue = regOrConst(inst.rb());
        rightValue = regOrConst(inst.rc());
        if (valuesAreInt(leftValue, rightValue)) {
            setInFrame(inst.ra(), Value(leftValue.asIntValue() != rightValue.asIntValue()));
        } else {
            setInFrame(inst.ra(), Value(leftValue.toFloatValue(this) != rightValue.toFloatValue(this)));
        }
        DISPATCH;
    L_LT: 
        leftValue = regOrConst(inst.rb());
        rightValue = regOrConst(inst.rc());
        if (valuesAreInt(leftValue, rightValue)) {
            setInFrame(inst.ra(), Value(leftValue.asIntValue() < rightValue.asIntValue()));
        } else {
            setInFrame(inst.ra(), Value(leftValue.toFloatValue(this) < rightValue.toFloatValue(this)));
        }
        DISPATCH;
    L_LE: 
        leftValue = regOrConst(inst.rb());
        rightValue = regOrConst(inst.rc());
        if (valuesAreInt(leftValue, rightValue)) {
            setInFrame(inst.ra(), Value(leftValue.asIntValue() <= rightValue.asIntValue()));
        } else {
            setInFrame(inst.ra(), Value(leftValue.toFloatValue(this) <= rightValue.toFloatValue(this)));
        }
        DISPATCH;
    L_GT: 
        leftValue = regOrConst(inst.rb());
        rightValue = regOrConst(inst.rc());
        if (valuesAreInt(leftValue, rightValue)) {
            setInFrame(inst.ra(), Value(leftValue.asIntValue() > rightValue.asIntValue()));
        } else {
            setInFrame(inst.ra(), Value(leftValue.toFloatValue(this) > rightValue.toFloatValue(this)));
        }
        DISPATCH;
    L_GE: 
        leftValue = regOrConst(inst.rb());
        rightValue = regOrConst(inst.rc());
        if (valuesAreInt(leftValue, rightValue)) {
            setInFrame(inst.ra(), Value(leftValue.asIntValue() >= rightValue.asIntValue()));
        } else {
            setInFrame(inst.ra(), Value(leftValue.toFloatValue(this) >= rightValue.toFloatValue(this)));
        }
        DISPATCH;
    L_SUB: 
        leftValue = regOrConst(inst.rb());
        rightValue = regOrConst(inst.rc());
        if (valuesAreInt(leftValue, rightValue)) {
            setInFrame(inst.ra(), Value(leftValue.asIntValue() - rightValue.asIntValue()));
        } else {
            setInFrame(inst.ra(), Value(leftValue.toFloatValue(this) - rightValue.toFloatValue(this)));
        }
        DISPATCH;
    L_MUL: 
        leftValue = regOrConst(inst.rb());
        rightValue = regOrConst(inst.rc());
        if (valuesAreInt(leftValue, rightValue)) {
            setInFrame(inst.ra(), Value(leftValue.asIntValue() * rightValue.asIntValue()));
        } else {
            setInFrame(inst.ra(), Value(leftValue.toFloatValue(this) * rightValue.toFloatValue(this)));
        }
        DISPATCH;
    L_DIV: 
        leftValue = regOrConst(inst.rb());
        rightValue = regOrConst(inst.rc());
        if (valuesAreInt(leftValue, rightValue)) {
            setInFrame(inst.ra(), Value(leftValue.asIntValue() / rightValue.asIntValue()));
        } else {
            setInFrame(inst.ra(), Value(leftValue.toFloatValue(this) / rightValue.toFloatValue(this)));
        }
        DISPATCH;
    L_MOD: 
        leftValue = regOrConst(inst.rb());
        rightValue = regOrConst(inst.rc());
        if (valuesAreInt(leftValue, rightValue)) {
            setInFrame(inst.ra(), Value(leftValue.asIntValue() % rightValue.asIntValue()));
        } else {
            setInFrame(inst.ra(), Value(leftValue.toFloatValue(this) % rightValue.toFloatValue(this)));
        }
        DISPATCH;
    L_ADD:
        leftValue = regOrConst(inst.rb());
        rightValue = regOrConst(inst.rc());
        if (valuesAreInt(leftValue, rightValue)) {
            setInFrame(inst.ra(), Value(leftValue.asIntValue() + rightValue.asIntValue()));
        } else if (leftValue.isNumber() && rightValue.isNumber()) {
            setInFrame(inst.ra(), Value(leftValue.toFloatValue(this) + rightValue.toFloatValue(this)));
        } else {
            StringId stringId = Object::createString(leftValue.toStringValue(this) + rightValue.toStringValue(this));
            setInFrame(inst.ra(), Value(stringId));
        }
        DISPATCH;
    L_UMINUS:
        leftValue = regOrConst(inst.rb());
        if (leftValue.isInteger()) {
            setInFrame(inst.ra(), Value(-leftValue.asIntValue()));
        } else {
            setInFrame(inst.ra(), Value(-leftValue.toFloatValue(this)));
        }
        DISPATCH;
    L_UNEG:
        setInFrame(inst.ra(), Value((regOrConst(inst.rb()).toIntValue(this) == 0) ? 1 : 0));
        DISPATCH;
    L_UNOT:
        setInFrame(inst.ra(), Value(~(regOrConst(inst.rb()).toIntValue(this))));
        DISPATCH;
    L_PREINC:
        setInFrame(inst.rb(), Value(regOrConst(inst.rb()).toIntValue(this) + 1));
        setInFrame(inst.ra(), regOrConst(inst.rb()));
        DISPATCH;
    L_PREDEC:
        setInFrame(inst.rb(), Value(regOrConst(inst.rb()).toIntValue(this) - 1));
        setInFrame(inst.ra(), regOrConst(inst.rb()));
        DISPATCH;
    L_POSTINC:
        setInFrame(inst.ra(), regOrConst(inst.rb()));
        setInFrame(inst.rb(), Value(regOrConst(inst.rb()).toIntValue(this) + 1));
        DISPATCH;
    L_POSTDEC:
        setInFrame(inst.ra(), regOrConst(inst.rb()));
        setInFrame(inst.rb(), Value(regOrConst(inst.rb()).toIntValue(this) - 1));
        DISPATCH;
    L_CAPTURE: {
//        Object* function = Global::obj(regOrConst(inst.rb(), true));
//        if (!function) {
//            setInFrame(inst.ra(), Value(Value::Type::Null));
//        } else {
//            setInFrame(inst.ra(), Value((new Closure(this, static_cast<Function*>(function), Value(_thisId)))->objectId()));
//        }
        DISPATCH;
    }
    L_NEW:
    L_CALL:
    L_CALLPROP:
        leftValue = regOrConst(inst.rcall());
        uintValue = inst.nparams();

        switch(inst.op()) {
            default: break;
            case Op::CALL: {
                rightValue = regOrConst(inst.rthis());
                if (!rightValue) {
                    rightValue = Value(_this);
                }
                callReturnValue = leftValue.call(this, rightValue, uintValue, false);
                break;
            }
            case Op::NEW:
                callReturnValue = leftValue.call(this, Value(), uintValue, true);
                break;
            case Op::CALLPROP:
                callReturnValue = leftValue.callProperty(this, regOrConst(inst.rthis()).asIdValue(), uintValue);
                break;
        }
        
        if (callReturnValue.isError()) {
            printError(ROMSTR("%sing function"), (inst.op() == Op::NEW) ? "construct" : "call");
        }

        // If the callReturnValue is FunctionStart it means we've called a Function and it just
        // setup the EU to execute it. In that case just continue
        if (callReturnValue.isFunctionStart()) {
            updateCodePointer();
            DISPATCH;
        }

        // Call/new is an expression. It needs to leave one item on the stack. If no values were
        // returned, push a null Value. Otherwise push the first returned value
        
        // On return the stack still has the passed params. Pop those too
        returnedValue = Value();
        if (callReturnValue.isReturnCount() && callReturnValue.returnCount() > 0) {
            returnedValue = _stack.top(1 - callReturnValue.returnCount());
            _stack.pop(callReturnValue.returnCount());
        }
        _stack.pop(uintValue);
        _stack.push(returnedValue);
        if (callReturnValue.isMsDelay()) {
            return callReturnValue;
        }
        DISPATCH;
    L_JMP:
    L_JT:
    L_JF:
        intValue = inst.sn();
        if (inst.op() != Op::JMP) {
            boolValue = regOrConst(inst.rn()).toBoolValue(this);
            if (inst.op() == Op::JT) {
                boolValue = !boolValue;
            }
            if (boolValue) {
                DISPATCH;
            }
        }
        _pc += intValue - 1;
        DISPATCH;
}<|MERGE_RESOLUTION|>--- conflicted
+++ resolved
@@ -128,20 +128,19 @@
     return Value();
 }
 
-Value ExecutionUnit::makeClosure(const Value&constValue)
-{
-    assert(constValue.isFunction());
-    Closure* closure = new Closure(this, constValue, _this ? Value(_this) : Value());
-    if (closure->hasUpValues()) {
-        _openClosures.push_back(closure);
-    }
-    return Value(closure);
-}
-
 void ExecutionUnit::closeUpValues(uint32_t frame)
 {
-    for (auto it : _openClosures) {
-        it->closeUpValues(this, frame);
+    UpValue* prev = nullptr;
+    for (UpValue* upValue = _openUpValues; upValue; upValue = upValue->next()) {
+        if (upValue->closeIfNeeded(this, frame)) {
+            if (prev) {
+                prev->setNext(upValue->next());
+            } else {
+                _openUpValues = upValue->next();
+            }
+        } else {
+            prev = upValue;
+        }
     }
 }
 
@@ -218,7 +217,7 @@
     TaskManager::unlock();
     
     if (haveEvent) {
-        CallReturnValue callReturnValue = func.call(this, thisValue, nargs, false);
+        CallReturnValue callReturnValue = func.call(this, Value(), nargs, false);
                 
         // Callbacks don't return a value. Ignore it, but pop the stack
         if (callReturnValue.isReturnCount()) {
@@ -233,7 +232,6 @@
     return CallReturnValue(CallReturnValue::Type::WaitForEvent);
 }
 
-<<<<<<< HEAD
 uint32_t ExecutionUnit::upValueStackIndex(uint32_t index, uint16_t frame) const
 {
     assert(frame > 0);
@@ -261,8 +259,6 @@
     return upValue;
 }
 
-=======
->>>>>>> 4b4bfd63
 void ExecutionUnit::startFunction(ObjectId function, ObjectId thisObject, uint32_t nparams, bool inScope)
 {
     assert(_program);
