--- conflicted
+++ resolved
@@ -86,10 +86,9 @@
 
 CallReturnValue Closure::call(ExecutionUnit* eu, Value thisValue, uint32_t nparams, bool ctor)
 {
-<<<<<<< HEAD
-    eu->startFunction(objectId(), thisValue.asObjectIdValue(), nparams, false);
-=======
+    if (!thisValue) {
+        thisValue = _thisValue;
+    }
     eu->startFunction(objectId(), thisValue.asObjectId(), nparams, false);
->>>>>>> 4b4bfd63
     return CallReturnValue(CallReturnValue::Type::FunctionStart);
 }
