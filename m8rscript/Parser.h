--- conflicted
+++ resolved
@@ -203,11 +203,7 @@
 
     class ParseStack {
     public:
-<<<<<<< HEAD
-        enum class Type { Unknown, Local, Constant, Register, RefK, PropRef, EltRef, This };
-=======
-        enum class Type { Unknown, Local, Constant, Register, RefK, PropRef, EltRef, UpValue };
->>>>>>> 01ba522c
+        enum class Type { Unknown, Local, Constant, Register, RefK, PropRef, EltRef, This, UpValue };
         
         ParseStack(Parser* parser) : _parser(parser) { }
         
