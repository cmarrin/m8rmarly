// !$*UTF8*$!
{
	archiveVersion = 1;
	classes = {
	};
	objectVersion = 46;
	objects = {

/* Begin PBXBuildFile section */
		490C1BE1239186420094A6B4 /* SpiffsFS.cpp in Sources */ = {isa = PBXBuildFile; fileRef = 490C1BDD239185CC0094A6B4 /* SpiffsFS.cpp */; };
		491E2F8F236A52160054725E /* Telnet.cpp in Sources */ = {isa = PBXBuildFile; fileRef = 491E2F8D236A52160054725E /* Telnet.cpp */; };
		491E2F90236A55890054725E /* Telnet.cpp in Sources */ = {isa = PBXBuildFile; fileRef = 491E2F8D236A52160054725E /* Telnet.cpp */; };
		491ED3A62353EFE600DE0C42 /* main.cpp in Sources */ = {isa = PBXBuildFile; fileRef = 491ED3A52353EFE600DE0C42 /* main.cpp */; };
		491ED3AC2353F48100DE0C42 /* libm8rscript.a in Frameworks */ = {isa = PBXBuildFile; fileRef = 494D254E1D2E9055003755DB /* libm8rscript.a */; };
		4921CF9723739C3F004CB000 /* Defines.h in Headers */ = {isa = PBXBuildFile; fileRef = 4942EA8C1D0D950100E02088 /* Defines.h */; };
		492396C71E711D12007AC0BF /* UDP.cpp in Sources */ = {isa = PBXBuildFile; fileRef = 492396C51E711D12007AC0BF /* UDP.cpp */; };
		492604A81D9354F000C5DF07 /* BonjourBW.png in Resources */ = {isa = PBXBuildFile; fileRef = 492604A71D9354F000C5DF07 /* BonjourBW.png */; };
		49263ABD23611DF0005CB9F9 /* StreamProto.cpp in Sources */ = {isa = PBXBuildFile; fileRef = 49263ABB23611DF0005CB9F9 /* StreamProto.cpp */; };
		49263ABE23611DFC005CB9F9 /* StreamProto.cpp in Sources */ = {isa = PBXBuildFile; fileRef = 49263ABB23611DF0005CB9F9 /* StreamProto.cpp */; };
		49263ABF23611DFC005CB9F9 /* StreamProto.h in Headers */ = {isa = PBXBuildFile; fileRef = 49263ABC23611DF0005CB9F9 /* StreamProto.h */; };
		492BA3D71E15849C00242DA8 /* GPIO.cpp in Sources */ = {isa = PBXBuildFile; fileRef = 492BA3D61E15849C00242DA8 /* GPIO.cpp */; };
		492BA3D91E15944000242DA8 /* GPIOInterface.h in Headers */ = {isa = PBXBuildFile; fileRef = 492BA3D81E15944000242DA8 /* GPIOInterface.h */; };
		492BA3DC1E15987C00242DA8 /* Base64.cpp in Sources */ = {isa = PBXBuildFile; fileRef = 492BA3DA1E15987C00242DA8 /* Base64.cpp */; };
		492BA3DD1E15987C00242DA8 /* Base64.h in Headers */ = {isa = PBXBuildFile; fileRef = 492BA3DB1E15987C00242DA8 /* Base64.h */; };
		492BA3F11E19729A00242DA8 /* slre.h in Headers */ = {isa = PBXBuildFile; fileRef = 492BA3EF1E19727C00242DA8 /* slre.h */; };
		492BA3F21E1972A000242DA8 /* slre.cpp in Sources */ = {isa = PBXBuildFile; fileRef = 492BA3EE1E19727C00242DA8 /* slre.cpp */; };
		493C9ED71D218F100062152D /* stop.png in Resources */ = {isa = PBXBuildFile; fileRef = 493C9ED41D218F100062152D /* stop.png */; };
		493C9ED81D218F100062152D /* pause.png in Resources */ = {isa = PBXBuildFile; fileRef = 493C9ED51D218F100062152D /* pause.png */; };
		493C9ED91D218F100062152D /* play.png in Resources */ = {isa = PBXBuildFile; fileRef = 493C9ED61D218F100062152D /* play.png */; };
		493C9EDB1D2191E60062152D /* build.png in Resources */ = {isa = PBXBuildFile; fileRef = 493C9EDA1D2191E60062152D /* build.png */; };
		4943BF531DC009CC00773D23 /* savebinary.png in Resources */ = {isa = PBXBuildFile; fileRef = 4943BF521DC009CC00773D23 /* savebinary.png */; };
		4945A8721EC3711D00559CD1 /* main.cpp in Sources */ = {isa = PBXBuildFile; fileRef = 4945A8711EC3711D00559CD1 /* main.cpp */; };
		4945A8781EC3969100559CD1 /* libm8rscript.a in Frameworks */ = {isa = PBXBuildFile; fileRef = 494D254E1D2E9055003755DB /* libm8rscript.a */; };
		4945A87C1EC3995000559CD1 /* MacTCP.cpp in Sources */ = {isa = PBXBuildFile; fileRef = 49E1907D1DBAE2570030DC89 /* MacTCP.cpp */; };
		4945A87D1EC3995800559CD1 /* MacUDP.cpp in Sources */ = {isa = PBXBuildFile; fileRef = 49E1907A1DBAE2570030DC89 /* MacUDP.cpp */; };
		494BA1A91D20B26100E72725 /* NoodleLineNumberMarker.m in Sources */ = {isa = PBXBuildFile; fileRef = 494BA1A41D20B26100E72725 /* NoodleLineNumberMarker.m */; };
		494BA1AA1D20B26100E72725 /* NoodleLineNumberView.m in Sources */ = {isa = PBXBuildFile; fileRef = 494BA1A61D20B26100E72725 /* NoodleLineNumberView.m */; };
		494BA1AB1D20B26100E72725 /* NSTextView+JSDExtensions.m in Sources */ = {isa = PBXBuildFile; fileRef = 494BA1A81D20B26100E72725 /* NSTextView+JSDExtensions.m */; };
		494D25541D2E90A9003755DB /* Atom.cpp in Sources */ = {isa = PBXBuildFile; fileRef = 49E6482C1D01F3CA005F5059 /* Atom.cpp */; };
		494D25551D2E90A9003755DB /* CodePrinter.cpp in Sources */ = {isa = PBXBuildFile; fileRef = 4966A41B1D22F8C4008951F4 /* CodePrinter.cpp */; };
		494D25561D2E90A9003755DB /* ExecutionUnit.cpp in Sources */ = {isa = PBXBuildFile; fileRef = 49AC57301D03465600DB94B5 /* ExecutionUnit.cpp */; };
		494D25571D2E90A9003755DB /* Function.cpp in Sources */ = {isa = PBXBuildFile; fileRef = 4942EA871D0AF26300E02088 /* Function.cpp */; };
		494D25581D2E90A9003755DB /* Global.cpp in Sources */ = {isa = PBXBuildFile; fileRef = 4984E8301D1370A500D0ABA6 /* Global.cpp */; };
		494D25591D2E90A9003755DB /* ParseEngine.cpp in Sources */ = {isa = PBXBuildFile; fileRef = 498ACA761D17503C0039E1CD /* ParseEngine.cpp */; };
		494D255A1D2E90A9003755DB /* Parser.cpp in Sources */ = {isa = PBXBuildFile; fileRef = 49E648181D00C088005F5059 /* Parser.cpp */; };
		494D255B1D2E90A9003755DB /* Program.cpp in Sources */ = {isa = PBXBuildFile; fileRef = 4942EA821D070C9B00E02088 /* Program.cpp */; };
		494D255C1D2E90A9003755DB /* Scanner.cpp in Sources */ = {isa = PBXBuildFile; fileRef = 49E6481A1D00C088005F5059 /* Scanner.cpp */; };
		494D255D1D2E90A9003755DB /* Value.cpp in Sources */ = {isa = PBXBuildFile; fileRef = 4942EA841D0AEAC600E02088 /* Value.cpp */; };
		494D25631D2E9337003755DB /* libm8rscript.a in Frameworks */ = {isa = PBXBuildFile; fileRef = 494D254E1D2E9055003755DB /* libm8rscript.a */; };
		494D25971D33D33E003755DB /* Object.cpp in Sources */ = {isa = PBXBuildFile; fileRef = 494D25961D33D33E003755DB /* Object.cpp */; };
		49562F6A1D1D7A75001AFAEE /* main.m in Sources */ = {isa = PBXBuildFile; fileRef = 49562F691D1D7A75001AFAEE /* main.m */; };
		49562F6F1D1D7A9C001AFAEE /* AppDelegate.m in Sources */ = {isa = PBXBuildFile; fileRef = 49562F6C1D1D7A9C001AFAEE /* AppDelegate.m */; };
		49562F701D1D7A9C001AFAEE /* Document.m in Sources */ = {isa = PBXBuildFile; fileRef = 49562F6E1D1D7A9C001AFAEE /* Document.m */; };
		4970FD131DB04DDD00521DF1 /* download.png in Resources */ = {isa = PBXBuildFile; fileRef = 4970FD121DB04DDD00521DF1 /* download.png */; };
		497CAFC7237DF219000495B2 /* GC.cpp in Sources */ = {isa = PBXBuildFile; fileRef = 497CAFC5237DF219000495B2 /* GC.cpp */; };
		497CAFC8237DF219000495B2 /* GC.h in Headers */ = {isa = PBXBuildFile; fileRef = 497CAFC6237DF219000495B2 /* GC.h */; };
		497DC63523A5771A00748031 /* rtos.mk in Resources */ = {isa = PBXBuildFile; fileRef = 497DC63423A5771A00748031 /* rtos.mk */; };
		497DC63723A5835200748031 /* m8rscript.cpp in Sources */ = {isa = PBXBuildFile; fileRef = 497DC63623A5835100748031 /* m8rscript.cpp */; };
		497DC63923A5849E00748031 /* sdkconfig in Resources */ = {isa = PBXBuildFile; fileRef = 497DC63823A5849E00748031 /* sdkconfig */; };
		497DC63B23A585BB00748031 /* m8rscript.ino in Sources */ = {isa = PBXBuildFile; fileRef = 490C1BD92390709C0094A6B4 /* m8rscript.ino */; };
		497DC63E23A58A8000748031 /* component.mk in Resources */ = {isa = PBXBuildFile; fileRef = 497DC63D23A58A7F00748031 /* component.mk */; };
		497DC64023A5BC9700748031 /* RtosSystemInterface.cpp in Sources */ = {isa = PBXBuildFile; fileRef = 497DC63F23A5BC9700748031 /* RtosSystemInterface.cpp */; };
		497DC64223A921FF00748031 /* partitions.csv in Resources */ = {isa = PBXBuildFile; fileRef = 497DC64123A921FF00748031 /* partitions.csv */; };
		49846005238C60ED001F4FD4 /* Mac.cpp in Sources */ = {isa = PBXBuildFile; fileRef = 49846003238C60ED001F4FD4 /* Mac.cpp */; };
		49846006238C60ED001F4FD4 /* Mac.h in Headers */ = {isa = PBXBuildFile; fileRef = 49846004238C60ED001F4FD4 /* Mac.h */; };
		49884F07236CB25100C292EA /* StateMachine.h in Headers */ = {isa = PBXBuildFile; fileRef = 49884F06236CB25100C292EA /* StateMachine.h */; };
		4988DC2D1F03EBEB009F7ED5 /* Containers.cpp in Sources */ = {isa = PBXBuildFile; fileRef = 4988DC2C1F03EBEB009F7ED5 /* Containers.cpp */; };
		4988DC761F0C296B009F7ED5 /* Device.mm in Sources */ = {isa = PBXBuildFile; fileRef = 4988DC741F0C296B009F7ED5 /* Device.mm */; };
		49899B9B1EA570DE003B334B /* Closure.cpp in Sources */ = {isa = PBXBuildFile; fileRef = 49899B981EA56A6E003B334B /* Closure.cpp */; };
		4998DB4F1D21671000E2F776 /* Run.png in Resources */ = {isa = PBXBuildFile; fileRef = 4998DB4E1D21671000E2F776 /* Run.png */; };
		499AE8E12349B1BC00459451 /* Heartbeat.cpp in Sources */ = {isa = PBXBuildFile; fileRef = 499AE8DF2349B1BC00459451 /* Heartbeat.cpp */; };
		499AE8E22349B1BC00459451 /* Heartbeat.h in Headers */ = {isa = PBXBuildFile; fileRef = 499AE8E02349B1BC00459451 /* Heartbeat.h */; };
		499AE8E5234A625100459451 /* Task.cpp in Sources */ = {isa = PBXBuildFile; fileRef = 499AE8E3234A625100459451 /* Task.cpp */; };
		499AE8E6234A625100459451 /* Task.h in Headers */ = {isa = PBXBuildFile; fileRef = 499AE8E4234A625100459451 /* Task.h */; };
		499AE8E8234A667D00459451 /* SystemInterface.cpp in Sources */ = {isa = PBXBuildFile; fileRef = 499AE8E7234A667D00459451 /* SystemInterface.cpp */; };
		499D95F22355323D00F45585 /* m8rtest in CopyFiles */ = {isa = PBXBuildFile; fileRef = 491ED3A32353EFE600DE0C42 /* m8rtest */; };
		499D95F3235532F100F45585 /* m8r in CopyFiles */ = {isa = PBXBuildFile; fileRef = 4945A86F1EC3711D00559CD1 /* m8r */; };
		49A3286C1D35BDC50006D0FE /* Error.cpp in Sources */ = {isa = PBXBuildFile; fileRef = 49A3286A1D35BDC50006D0FE /* Error.cpp */; };
		49A3286D1D35BDC50006D0FE /* Error.h in Headers */ = {isa = PBXBuildFile; fileRef = 49A3286B1D35BDC50006D0FE /* Error.h */; };
		49A39F20234C513600F6A144 /* SystemTime.h in Headers */ = {isa = PBXBuildFile; fileRef = 49A39F1E234C513600F6A144 /* SystemTime.h */; };
		49AB794D1DC143B700DE6332 /* TaskManager.cpp in Sources */ = {isa = PBXBuildFile; fileRef = 49AB794B1DC143B700DE6332 /* TaskManager.cpp */; };
		49AB794E1DC143B700DE6332 /* TaskManager.h in Headers */ = {isa = PBXBuildFile; fileRef = 49AB794C1DC143B700DE6332 /* TaskManager.h */; };
		49AD0A20209B534F00F86278 /* Simulator.mm in Sources */ = {isa = PBXBuildFile; fileRef = 49AD0A1E209B534F00F86278 /* Simulator.mm */; };
		49BDE19E236C711B00304BE8 /* MString.cpp in Sources */ = {isa = PBXBuildFile; fileRef = 49BDE19C236C711B00304BE8 /* MString.cpp */; };
		49BDE19F236C711B00304BE8 /* MString.h in Headers */ = {isa = PBXBuildFile; fileRef = 49BDE19D236C711B00304BE8 /* MString.h */; };
		49BDE1A523714DC000304BE8 /* mem in Resources */ = {isa = PBXBuildFile; fileRef = 49BDE1A423714DC000304BE8 /* mem */; };
		49BE1CF42350F4CD00BF6D9E /* MacSpiffsFS.cpp in Sources */ = {isa = PBXBuildFile; fileRef = 49BE1CF32350F4CD00BF6D9E /* MacSpiffsFS.cpp */; };
		49BEB2061DC30EB600F70E0B /* MacTaskManager.cpp in Sources */ = {isa = PBXBuildFile; fileRef = 49BEB2041DC30EB600F70E0B /* MacTaskManager.cpp */; };
		49BEB2071DC30EB600F70E0B /* MacTaskManager.h in Headers */ = {isa = PBXBuildFile; fileRef = 49BEB2051DC30EB600F70E0B /* MacTaskManager.h */; };
		49BF3449236811BF001E5508 /* spiffs_cache.c in Sources */ = {isa = PBXBuildFile; fileRef = 491ED38E235392FF00DE0C42 /* spiffs_cache.c */; };
		49BF344A236811BF001E5508 /* spiffs_check.c in Sources */ = {isa = PBXBuildFile; fileRef = 491ED390235392FF00DE0C42 /* spiffs_check.c */; };
		49BF344C236811BF001E5508 /* spiffs_gc.c in Sources */ = {isa = PBXBuildFile; fileRef = 491ED393235392FF00DE0C42 /* spiffs_gc.c */; };
		49BF344D236811BF001E5508 /* spiffs_hydrogen.c in Sources */ = {isa = PBXBuildFile; fileRef = 491ED391235392FF00DE0C42 /* spiffs_hydrogen.c */; };
		49BF344E236811BF001E5508 /* spiffs_nucleus.c in Sources */ = {isa = PBXBuildFile; fileRef = 491ED394235392FF00DE0C42 /* spiffs_nucleus.c */; };
		49BF344F236811BF001E5508 /* spiffs_nucleus.h in Headers */ = {isa = PBXBuildFile; fileRef = 491ED392235392FF00DE0C42 /* spiffs_nucleus.h */; };
		49BF3450236811BF001E5508 /* spiffs.h in Headers */ = {isa = PBXBuildFile; fileRef = 491ED38D235392FF00DE0C42 /* spiffs.h */; };
		49C406EC1EB65A3E001E4DEC /* generateSharedAtoms.cpp in Sources */ = {isa = PBXBuildFile; fileRef = 49C406EA1EB65A39001E4DEC /* generateSharedAtoms.cpp */; };
		49C406F31EB675B7001E4DEC /* SharedAtoms.cpp in Sources */ = {isa = PBXBuildFile; fileRef = 49C406F01EB675B0001E4DEC /* SharedAtoms.cpp */; };
		49C6041223A53A1F005F611D /* makeEspArduino.mk in Resources */ = {isa = PBXBuildFile; fileRef = 49C6041123A53A1F005F611D /* makeEspArduino.mk */; };
		49CB74311E7F3028007A4805 /* IPAddr.cpp in Sources */ = {isa = PBXBuildFile; fileRef = 49CB74301E7F3028007A4805 /* IPAddr.cpp */; };
		49CDE69A2386633900159439 /* Iterator.cpp in Sources */ = {isa = PBXBuildFile; fileRef = 49F4633B1E1873D6004EF625 /* Iterator.cpp */; };
		49D5FD351E2D9D89001AF5C8 /* TCP.cpp in Sources */ = {isa = PBXBuildFile; fileRef = 49D5FD331E2D9D89001AF5C8 /* TCP.cpp */; };
		49D9B8201D1C854700724911 /* Document.xib in Resources */ = {isa = PBXBuildFile; fileRef = 49D9B81E1D1C854700724911 /* Document.xib */; };
		49D9B8221D1C854700724911 /* Assets.xcassets in Resources */ = {isa = PBXBuildFile; fileRef = 49D9B8211D1C854700724911 /* Assets.xcassets */; };
		49D9B8251D1C854700724911 /* MainMenu.xib in Resources */ = {isa = PBXBuildFile; fileRef = 49D9B8231D1C854700724911 /* MainMenu.xib */; };
		49D9B82D1D1C8CD300724911 /* green-led-off-md.png in Resources */ = {isa = PBXBuildFile; fileRef = 49D9B82B1D1C8CD300724911 /* green-led-off-md.png */; };
		49D9B82E1D1C8CD300724911 /* green-led-on-md.png in Resources */ = {isa = PBXBuildFile; fileRef = 49D9B82C1D1C8CD300724911 /* green-led-on-md.png */; };
		49DD773D1D83CEA400D7C374 /* upload.png in Resources */ = {isa = PBXBuildFile; fileRef = 49DD773C1D83CEA400D7C374 /* upload.png */; };
		49DD77411D83E14B00D7C374 /* ReloadFiles3.png in Resources */ = {isa = PBXBuildFile; fileRef = 49DD773E1D83E14B00D7C374 /* ReloadFiles3.png */; };
		49DD77421D83E14B00D7C374 /* ReloadFIles2.png in Resources */ = {isa = PBXBuildFile; fileRef = 49DD773F1D83E14B00D7C374 /* ReloadFIles2.png */; };
		49DD77431D83E14B00D7C374 /* ReloadFiles1.png in Resources */ = {isa = PBXBuildFile; fileRef = 49DD77401D83E14B00D7C374 /* ReloadFiles1.png */; };
		49DD77451D8467C100D7C374 /* DeleteFile.png in Resources */ = {isa = PBXBuildFile; fileRef = 49DD77441D8467C100D7C374 /* DeleteFile.png */; };
		49DD77471D84689100D7C374 /* AddFile.png in Resources */ = {isa = PBXBuildFile; fileRef = 49DD77461D84689100D7C374 /* AddFile.png */; };
		49DD77491D84D94900D7C374 /* Simulate.png in Resources */ = {isa = PBXBuildFile; fileRef = 49DD77481D84D94900D7C374 /* Simulate.png */; };
		49DD774C1D84DD7D00D7C374 /* Application.cpp in Sources */ = {isa = PBXBuildFile; fileRef = 49DD774A1D84DD7D00D7C374 /* Application.cpp */; };
		49DD774D1D84DD7D00D7C374 /* Application.h in Headers */ = {isa = PBXBuildFile; fileRef = 49DD774B1D84DD7D00D7C374 /* Application.h */; };
		49E5AB551D981D6100C6988D /* FileBrowser.xib in Resources */ = {isa = PBXBuildFile; fileRef = 49E5AB541D981D6100C6988D /* FileBrowser.xib */; };
		49E5AB581D981DDB00C6988D /* FileBrowser.m in Sources */ = {isa = PBXBuildFile; fileRef = 49E5AB571D981DDB00C6988D /* FileBrowser.m */; };
		49E5AB5E1D98C00600C6988D /* FastSocket.m in Sources */ = {isa = PBXBuildFile; fileRef = 49E5AB5C1D98C00600C6988D /* FastSocket.m */; };
		49E826301E95EB0100E416C4 /* JSON.cpp in Sources */ = {isa = PBXBuildFile; fileRef = 49E8262E1E95EB0100E416C4 /* JSON.cpp */; };
		49E826311E95EB0100E416C4 /* JSON.h in Headers */ = {isa = PBXBuildFile; fileRef = 49E8262F1E95EB0100E416C4 /* JSON.h */; };
		49E9871223628AE600C17CB6 /* MFS.cpp in Sources */ = {isa = PBXBuildFile; fileRef = 49E9871123628AE600C17CB6 /* MFS.cpp */; };
		49E987182365CEF000C17CB6 /* Mallocator.cpp in Sources */ = {isa = PBXBuildFile; fileRef = 49E987162365CEF000C17CB6 /* Mallocator.cpp */; };
		49E987192365CEF000C17CB6 /* Mallocator.h in Headers */ = {isa = PBXBuildFile; fileRef = 49E987172365CEF000C17CB6 /* Mallocator.h */; };
		49E9871C2365F6AC00C17CB6 /* SystemTime.cpp in Sources */ = {isa = PBXBuildFile; fileRef = 49E9871A2365F63000C17CB6 /* SystemTime.cpp */; };
		49EED98B2357971500831598 /* lfs.c in Sources */ = {isa = PBXBuildFile; fileRef = 49EED9872357971500831598 /* lfs.c */; };
		49EED98C2357971500831598 /* lfs_util.h in Headers */ = {isa = PBXBuildFile; fileRef = 49EED9882357971500831598 /* lfs_util.h */; };
		49EED98D2357971500831598 /* lfs.h in Headers */ = {isa = PBXBuildFile; fileRef = 49EED9892357971500831598 /* lfs.h */; };
		49EED98E2357971500831598 /* lfs_util.c in Sources */ = {isa = PBXBuildFile; fileRef = 49EED98A2357971500831598 /* lfs_util.c */; };
		49F166F71DA7443100C07A1A /* SimulationView.xib in Resources */ = {isa = PBXBuildFile; fileRef = 49F166F41DA7443100C07A1A /* SimulationView.xib */; };
		49F166F81DA7443100C07A1A /* SimulationView.m in Sources */ = {isa = PBXBuildFile; fileRef = 49F166F51DA7443100C07A1A /* SimulationView.m */; };
		49F463331E0DD05E004EF625 /* MGSFragaria.framework in Frameworks */ = {isa = PBXBuildFile; fileRef = 49F463321E0DD05E004EF625 /* MGSFragaria.framework */; };
		49F463361E0DD545004EF625 /* MGSFragaria.framework in CopyFiles */ = {isa = PBXBuildFile; fileRef = 49F463321E0DD05E004EF625 /* MGSFragaria.framework */; settings = {ATTRIBUTES = (CodeSignOnCopy, RemoveHeadersOnCopy, ); }; };
		49F4633E1E1873D6004EF625 /* Iterator.h in Headers */ = {isa = PBXBuildFile; fileRef = 49F4633C1E1873D6004EF625 /* Iterator.h */; };
/* End PBXBuildFile section */

/* Begin PBXContainerItemProxy section */
		491ED3AA2353F44B00DE0C42 /* PBXContainerItemProxy */ = {
			isa = PBXContainerItemProxy;
			containerPortal = 49E647E01D00B68F005F5059 /* Project object */;
			proxyType = 1;
			remoteGlobalIDString = 494D254D1D2E9055003755DB;
			remoteInfo = libm8rscript;
		};
		4945A8761EC3712700559CD1 /* PBXContainerItemProxy */ = {
			isa = PBXContainerItemProxy;
			containerPortal = 49E647E01D00B68F005F5059 /* Project object */;
			proxyType = 1;
			remoteGlobalIDString = 494D254D1D2E9055003755DB;
			remoteInfo = libm8rscript;
		};
		49AD0A1C209B503A00F86278 /* PBXContainerItemProxy */ = {
			isa = PBXContainerItemProxy;
			containerPortal = 49E647E01D00B68F005F5059 /* Project object */;
			proxyType = 1;
			remoteGlobalIDString = 494D254D1D2E9055003755DB;
			remoteInfo = libm8rscript;
		};
/* End PBXContainerItemProxy section */

/* Begin PBXCopyFilesBuildPhase section */
		491ED3A12353EFE600DE0C42 /* CopyFiles */ = {
			isa = PBXCopyFilesBuildPhase;
			buildActionMask = 12;
			dstPath = "$(HOME)/bin";
			dstSubfolderSpec = 0;
			files = (
				499D95F22355323D00F45585 /* m8rtest in CopyFiles */,
			);
			runOnlyForDeploymentPostprocessing = 0;
		};
		4945A86D1EC3711D00559CD1 /* CopyFiles */ = {
			isa = PBXCopyFilesBuildPhase;
			buildActionMask = 12;
			dstPath = "$(HOME)/bin";
			dstSubfolderSpec = 0;
			files = (
				499D95F3235532F100F45585 /* m8r in CopyFiles */,
			);
			runOnlyForDeploymentPostprocessing = 0;
		};
		4988DC3D1F0A3713009F7ED5 /* Embed XPC Services */ = {
			isa = PBXCopyFilesBuildPhase;
			buildActionMask = 2147483647;
			dstPath = "$(CONTENTS_FOLDER_PATH)/XPCServices";
			dstSubfolderSpec = 16;
			files = (
			);
			name = "Embed XPC Services";
			runOnlyForDeploymentPostprocessing = 0;
		};
		49C406E01EB6598B001E4DEC /* CopyFiles */ = {
			isa = PBXCopyFilesBuildPhase;
			buildActionMask = 2147483647;
			dstPath = /usr/share/man/man1/;
			dstSubfolderSpec = 0;
			files = (
			);
			runOnlyForDeploymentPostprocessing = 1;
		};
		49F463351E0DD533004EF625 /* CopyFiles */ = {
			isa = PBXCopyFilesBuildPhase;
			buildActionMask = 2147483647;
			dstPath = "";
			dstSubfolderSpec = 10;
			files = (
				49F463361E0DD545004EF625 /* MGSFragaria.framework in CopyFiles */,
			);
			runOnlyForDeploymentPostprocessing = 0;
		};
/* End PBXCopyFilesBuildPhase section */

/* Begin PBXFileReference section */
		490BA29823A9B45000D9A4F0 /* RtosSpiffsFS.h */ = {isa = PBXFileReference; fileEncoding = 4; lastKnownFileType = sourcecode.c.h; name = RtosSpiffsFS.h; path = ../esp/main/RtosSpiffsFS.h; sourceTree = "<group>"; };
		490BA29923A9B45000D9A4F0 /* RtosSpiffsFS.cpp */ = {isa = PBXFileReference; fileEncoding = 4; lastKnownFileType = sourcecode.cpp.cpp; name = RtosSpiffsFS.cpp; path = ../esp/main/RtosSpiffsFS.cpp; sourceTree = "<group>"; };
		490C1BD92390709C0094A6B4 /* m8rscript.ino */ = {isa = PBXFileReference; explicitFileType = sourcecode.cpp.cpp; name = m8rscript.ino; path = ../m8rscript/m8rscript.ino; sourceTree = "<group>"; };
		490C1BDA239185CB0094A6B4 /* LittleFS.cpp */ = {isa = PBXFileReference; fileEncoding = 4; lastKnownFileType = sourcecode.cpp.cpp; name = LittleFS.cpp; path = ../src/LittleFS.cpp; sourceTree = "<group>"; };
		490C1BDB239185CB0094A6B4 /* SpiffsFS.h */ = {isa = PBXFileReference; fileEncoding = 4; lastKnownFileType = sourcecode.c.h; name = SpiffsFS.h; path = ../src/SpiffsFS.h; sourceTree = "<group>"; };
		490C1BDC239185CB0094A6B4 /* LittleFS.h */ = {isa = PBXFileReference; fileEncoding = 4; lastKnownFileType = sourcecode.c.h; name = LittleFS.h; path = ../src/LittleFS.h; sourceTree = "<group>"; };
		490C1BDD239185CC0094A6B4 /* SpiffsFS.cpp */ = {isa = PBXFileReference; fileEncoding = 4; lastKnownFileType = sourcecode.cpp.cpp; name = SpiffsFS.cpp; path = ../src/SpiffsFS.cpp; sourceTree = "<group>"; };
		491E2F8D236A52160054725E /* Telnet.cpp */ = {isa = PBXFileReference; lastKnownFileType = sourcecode.cpp.cpp; name = Telnet.cpp; path = ../src/Telnet.cpp; sourceTree = "<group>"; };
		491E2F8E236A52160054725E /* Telnet.h */ = {isa = PBXFileReference; lastKnownFileType = sourcecode.c.h; name = Telnet.h; path = ../src/Telnet.h; sourceTree = "<group>"; };
		491ED38D235392FF00DE0C42 /* spiffs.h */ = {isa = PBXFileReference; fileEncoding = 4; lastKnownFileType = sourcecode.c.h; name = spiffs.h; path = ../src/spiffs/src/spiffs.h; sourceTree = "<group>"; };
		491ED38E235392FF00DE0C42 /* spiffs_cache.c */ = {isa = PBXFileReference; fileEncoding = 4; lastKnownFileType = sourcecode.c.c; name = spiffs_cache.c; path = ../src/spiffs/src/spiffs_cache.c; sourceTree = "<group>"; };
		491ED390235392FF00DE0C42 /* spiffs_check.c */ = {isa = PBXFileReference; fileEncoding = 4; lastKnownFileType = sourcecode.c.c; name = spiffs_check.c; path = ../src/spiffs/src/spiffs_check.c; sourceTree = "<group>"; };
		491ED391235392FF00DE0C42 /* spiffs_hydrogen.c */ = {isa = PBXFileReference; fileEncoding = 4; lastKnownFileType = sourcecode.c.c; name = spiffs_hydrogen.c; path = ../src/spiffs/src/spiffs_hydrogen.c; sourceTree = "<group>"; };
		491ED392235392FF00DE0C42 /* spiffs_nucleus.h */ = {isa = PBXFileReference; fileEncoding = 4; lastKnownFileType = sourcecode.c.h; name = spiffs_nucleus.h; path = ../src/spiffs/src/spiffs_nucleus.h; sourceTree = "<group>"; };
		491ED393235392FF00DE0C42 /* spiffs_gc.c */ = {isa = PBXFileReference; fileEncoding = 4; lastKnownFileType = sourcecode.c.c; name = spiffs_gc.c; path = ../src/spiffs/src/spiffs_gc.c; sourceTree = "<group>"; };
		491ED394235392FF00DE0C42 /* spiffs_nucleus.c */ = {isa = PBXFileReference; fileEncoding = 4; lastKnownFileType = sourcecode.c.c; name = spiffs_nucleus.c; path = ../src/spiffs/src/spiffs_nucleus.c; sourceTree = "<group>"; };
		491ED3A32353EFE600DE0C42 /* m8rtest */ = {isa = PBXFileReference; explicitFileType = "compiled.mach-o.executable"; includeInIndex = 0; path = m8rtest; sourceTree = BUILT_PRODUCTS_DIR; };
		491ED3A52353EFE600DE0C42 /* main.cpp */ = {isa = PBXFileReference; lastKnownFileType = sourcecode.cpp.cpp; path = main.cpp; sourceTree = "<group>"; };
		4923672423733EEC0009963A /* umm_malloc.cpp */ = {isa = PBXFileReference; fileEncoding = 4; lastKnownFileType = sourcecode.cpp.cpp; name = umm_malloc.cpp; path = ../src/umm/umm_malloc.cpp; sourceTree = "<group>"; };
		4923672523733EEC0009963A /* umm_malloc.h */ = {isa = PBXFileReference; fileEncoding = 4; lastKnownFileType = sourcecode.c.h; name = umm_malloc.h; path = ../src/umm/umm_malloc.h; sourceTree = "<group>"; };
		4923672623733EEC0009963A /* umm_malloc_cfg.h */ = {isa = PBXFileReference; fileEncoding = 4; lastKnownFileType = sourcecode.c.h; name = umm_malloc_cfg.h; path = ../src/umm/umm_malloc_cfg.h; sourceTree = "<group>"; };
		492396C51E711D12007AC0BF /* UDP.cpp */ = {isa = PBXFileReference; fileEncoding = 4; lastKnownFileType = sourcecode.cpp.cpp; name = UDP.cpp; path = ../src/UDP.cpp; sourceTree = "<group>"; };
		492396C91E711E47007AC0BF /* IPAddr.h */ = {isa = PBXFileReference; lastKnownFileType = sourcecode.c.h; name = IPAddr.h; path = ../src/IPAddr.h; sourceTree = "<group>"; };
		4924FDB41DDBE7CD00883967 /* GPIO.h */ = {isa = PBXFileReference; fileEncoding = 4; lastKnownFileType = sourcecode.c.h; name = GPIO.h; path = ../src/GPIO.h; sourceTree = "<group>"; };
		492604A71D9354F000C5DF07 /* BonjourBW.png */ = {isa = PBXFileReference; lastKnownFileType = image.png; path = BonjourBW.png; sourceTree = "<group>"; };
		49263ABB23611DF0005CB9F9 /* StreamProto.cpp */ = {isa = PBXFileReference; lastKnownFileType = sourcecode.cpp.cpp; name = StreamProto.cpp; path = ../src/StreamProto.cpp; sourceTree = "<group>"; };
		49263ABC23611DF0005CB9F9 /* StreamProto.h */ = {isa = PBXFileReference; lastKnownFileType = sourcecode.c.h; name = StreamProto.h; path = ../src/StreamProto.h; sourceTree = "<group>"; };
		492BA3D61E15849C00242DA8 /* GPIO.cpp */ = {isa = PBXFileReference; fileEncoding = 4; lastKnownFileType = sourcecode.cpp.cpp; name = GPIO.cpp; path = ../src/GPIO.cpp; sourceTree = "<group>"; };
		492BA3D81E15944000242DA8 /* GPIOInterface.h */ = {isa = PBXFileReference; fileEncoding = 4; lastKnownFileType = sourcecode.c.h; name = GPIOInterface.h; path = ../src/GPIOInterface.h; sourceTree = "<group>"; };
		492BA3DA1E15987C00242DA8 /* Base64.cpp */ = {isa = PBXFileReference; fileEncoding = 4; lastKnownFileType = sourcecode.cpp.cpp; name = Base64.cpp; path = ../src/Base64.cpp; sourceTree = "<group>"; };
		492BA3DB1E15987C00242DA8 /* Base64.h */ = {isa = PBXFileReference; fileEncoding = 4; lastKnownFileType = sourcecode.c.h; name = Base64.h; path = ../src/Base64.h; sourceTree = "<group>"; };
		492BA3EE1E19727C00242DA8 /* slre.cpp */ = {isa = PBXFileReference; fileEncoding = 4; lastKnownFileType = sourcecode.cpp.cpp; name = slre.cpp; path = ../src/slre.cpp; sourceTree = "<group>"; };
		492BA3EF1E19727C00242DA8 /* slre.h */ = {isa = PBXFileReference; fileEncoding = 4; lastKnownFileType = sourcecode.c.h; name = slre.h; path = ../src/slre.h; sourceTree = "<group>"; };
		493C9ED41D218F100062152D /* stop.png */ = {isa = PBXFileReference; lastKnownFileType = image.png; path = stop.png; sourceTree = "<group>"; };
		493C9ED51D218F100062152D /* pause.png */ = {isa = PBXFileReference; lastKnownFileType = image.png; path = pause.png; sourceTree = "<group>"; };
		493C9ED61D218F100062152D /* play.png */ = {isa = PBXFileReference; lastKnownFileType = image.png; path = play.png; sourceTree = "<group>"; };
		493C9EDA1D2191E60062152D /* build.png */ = {isa = PBXFileReference; lastKnownFileType = image.png; path = build.png; sourceTree = "<group>"; };
		4942EA7E1D06FC2500E02088 /* Object.h */ = {isa = PBXFileReference; lastKnownFileType = sourcecode.c.h; name = Object.h; path = ../src/Object.h; sourceTree = "<group>"; };
		4942EA7F1D07009E00E02088 /* Program.h */ = {isa = PBXFileReference; lastKnownFileType = sourcecode.c.h; name = Program.h; path = ../src/Program.h; sourceTree = "<group>"; };
		4942EA811D07043C00E02088 /* Function.h */ = {isa = PBXFileReference; lastKnownFileType = sourcecode.c.h; name = Function.h; path = ../src/Function.h; sourceTree = "<group>"; };
		4942EA821D070C9B00E02088 /* Program.cpp */ = {isa = PBXFileReference; fileEncoding = 4; lastKnownFileType = sourcecode.cpp.cpp; name = Program.cpp; path = ../src/Program.cpp; sourceTree = "<group>"; };
		4942EA841D0AEAC600E02088 /* Value.cpp */ = {isa = PBXFileReference; fileEncoding = 4; lastKnownFileType = sourcecode.cpp.cpp; name = Value.cpp; path = ../src/Value.cpp; sourceTree = "<group>"; };
		4942EA851D0AEAC600E02088 /* Value.h */ = {isa = PBXFileReference; fileEncoding = 4; lastKnownFileType = sourcecode.c.h; name = Value.h; path = ../src/Value.h; sourceTree = "<group>"; };
		4942EA871D0AF26300E02088 /* Function.cpp */ = {isa = PBXFileReference; fileEncoding = 4; lastKnownFileType = sourcecode.cpp.cpp; name = Function.cpp; path = ../src/Function.cpp; sourceTree = "<group>"; };
		4942EA8C1D0D950100E02088 /* Defines.h */ = {isa = PBXFileReference; lastKnownFileType = sourcecode.c.h; name = Defines.h; path = ../src/Defines.h; sourceTree = "<group>"; };
		4943BF521DC009CC00773D23 /* savebinary.png */ = {isa = PBXFileReference; lastKnownFileType = image.png; path = savebinary.png; sourceTree = "<group>"; };
		4945A86F1EC3711D00559CD1 /* m8r */ = {isa = PBXFileReference; explicitFileType = "compiled.mach-o.executable"; includeInIndex = 0; path = m8r; sourceTree = BUILT_PRODUCTS_DIR; };
		4945A8711EC3711D00559CD1 /* main.cpp */ = {isa = PBXFileReference; lastKnownFileType = sourcecode.cpp.cpp; path = main.cpp; sourceTree = "<group>"; };
		4945A87A1EC398B900559CD1 /* Foundation.framework */ = {isa = PBXFileReference; lastKnownFileType = wrapper.framework; name = Foundation.framework; path = System/Library/Frameworks/Foundation.framework; sourceTree = SDKROOT; };
		4945DD831D5ACE12006945BC /* core */ = {isa = PBXFileReference; lastKnownFileType = folder; name = core; path = ../esp/core; sourceTree = "<group>"; };
		494BA1981D207C3A00E72725 /* SystemInterface.h */ = {isa = PBXFileReference; lastKnownFileType = sourcecode.c.h; name = SystemInterface.h; path = ../src/SystemInterface.h; sourceTree = "<group>"; };
		494BA1A31D20B26100E72725 /* NoodleLineNumberMarker.h */ = {isa = PBXFileReference; fileEncoding = 4; lastKnownFileType = sourcecode.c.h; name = NoodleLineNumberMarker.h; path = "NSTextView+JSDExtensions/NoodleLineNumberMarker.h"; sourceTree = "<group>"; };
		494BA1A41D20B26100E72725 /* NoodleLineNumberMarker.m */ = {isa = PBXFileReference; fileEncoding = 4; lastKnownFileType = sourcecode.c.objc; name = NoodleLineNumberMarker.m; path = "NSTextView+JSDExtensions/NoodleLineNumberMarker.m"; sourceTree = "<group>"; };
		494BA1A51D20B26100E72725 /* NoodleLineNumberView.h */ = {isa = PBXFileReference; fileEncoding = 4; lastKnownFileType = sourcecode.c.h; name = NoodleLineNumberView.h; path = "NSTextView+JSDExtensions/NoodleLineNumberView.h"; sourceTree = "<group>"; };
		494BA1A61D20B26100E72725 /* NoodleLineNumberView.m */ = {isa = PBXFileReference; fileEncoding = 4; lastKnownFileType = sourcecode.c.objc; name = NoodleLineNumberView.m; path = "NSTextView+JSDExtensions/NoodleLineNumberView.m"; sourceTree = "<group>"; };
		494BA1A71D20B26100E72725 /* NSTextView+JSDExtensions.h */ = {isa = PBXFileReference; fileEncoding = 4; lastKnownFileType = sourcecode.c.h; name = "NSTextView+JSDExtensions.h"; path = "NSTextView+JSDExtensions/NSTextView+JSDExtensions.h"; sourceTree = "<group>"; };
		494BA1A81D20B26100E72725 /* NSTextView+JSDExtensions.m */ = {isa = PBXFileReference; fileEncoding = 4; lastKnownFileType = sourcecode.c.objc; name = "NSTextView+JSDExtensions.m"; path = "NSTextView+JSDExtensions/NSTextView+JSDExtensions.m"; sourceTree = "<group>"; };
		494D254E1D2E9055003755DB /* libm8rscript.a */ = {isa = PBXFileReference; explicitFileType = archive.ar; includeInIndex = 0; path = libm8rscript.a; sourceTree = BUILT_PRODUCTS_DIR; };
		494D25961D33D33E003755DB /* Object.cpp */ = {isa = PBXFileReference; fileEncoding = 4; lastKnownFileType = sourcecode.cpp.cpp; name = Object.cpp; path = ../src/Object.cpp; sourceTree = "<group>"; };
		49562F691D1D7A75001AFAEE /* main.m */ = {isa = PBXFileReference; fileEncoding = 4; lastKnownFileType = sourcecode.c.objc; path = main.m; sourceTree = "<group>"; };
		49562F6B1D1D7A9C001AFAEE /* AppDelegate.h */ = {isa = PBXFileReference; fileEncoding = 4; lastKnownFileType = sourcecode.c.h; path = AppDelegate.h; sourceTree = "<group>"; };
		49562F6C1D1D7A9C001AFAEE /* AppDelegate.m */ = {isa = PBXFileReference; fileEncoding = 4; lastKnownFileType = sourcecode.c.objc; path = AppDelegate.m; sourceTree = "<group>"; };
		49562F6D1D1D7A9C001AFAEE /* Document.h */ = {isa = PBXFileReference; fileEncoding = 4; lastKnownFileType = sourcecode.c.h; path = Document.h; sourceTree = "<group>"; };
		49562F6E1D1D7A9C001AFAEE /* Document.m */ = {isa = PBXFileReference; fileEncoding = 4; lastKnownFileType = sourcecode.c.objc; path = Document.m; sourceTree = "<group>"; };
		4961121923A44601002300CB /* spiffs_config.h */ = {isa = PBXFileReference; fileEncoding = 4; lastKnownFileType = sourcecode.c.h; name = spiffs_config.h; path = ../src/spiffs_config.h; sourceTree = "<group>"; };
		4966A41B1D22F8C4008951F4 /* CodePrinter.cpp */ = {isa = PBXFileReference; fileEncoding = 4; lastKnownFileType = sourcecode.cpp.cpp; name = CodePrinter.cpp; path = ../src/CodePrinter.cpp; sourceTree = "<group>"; };
		4966A41C1D22F8C4008951F4 /* CodePrinter.h */ = {isa = PBXFileReference; fileEncoding = 4; lastKnownFileType = sourcecode.c.h; name = CodePrinter.h; path = ../src/CodePrinter.h; sourceTree = "<group>"; };
		4970FD121DB04DDD00521DF1 /* download.png */ = {isa = PBXFileReference; lastKnownFileType = image.png; path = download.png; sourceTree = "<group>"; };
		4979C6711DDB790D00180BC2 /* gdbstub */ = {isa = PBXFileReference; lastKnownFileType = folder; name = gdbstub; path = ../esp/gdbstub; sourceTree = "<group>"; };
		497B449E1D469B3200BC1B57 /* app */ = {isa = PBXFileReference; lastKnownFileType = folder; name = app; path = ../esp/app; sourceTree = "<group>"; };
		497B449F1D469BB000BC1B57 /* Makefile */ = {isa = PBXFileReference; lastKnownFileType = sourcecode.make; name = Makefile; path = ../esp/Makefile; sourceTree = "<group>"; };
		497CAFC5237DF219000495B2 /* GC.cpp */ = {isa = PBXFileReference; lastKnownFileType = sourcecode.cpp.cpp; name = GC.cpp; path = ../src/GC.cpp; sourceTree = "<group>"; };
		497CAFC6237DF219000495B2 /* GC.h */ = {isa = PBXFileReference; lastKnownFileType = sourcecode.c.h; name = GC.h; path = ../src/GC.h; sourceTree = "<group>"; };
		497DC63423A5771A00748031 /* rtos.mk */ = {isa = PBXFileReference; explicitFileType = sourcecode.make; fileEncoding = 4; name = rtos.mk; path = ../esp/rtos.mk; sourceTree = "<group>"; };
		497DC63623A5835100748031 /* m8rscript.cpp */ = {isa = PBXFileReference; fileEncoding = 4; lastKnownFileType = sourcecode.cpp.cpp; name = m8rscript.cpp; path = ../esp/main/m8rscript.cpp; sourceTree = "<group>"; };
		497DC63823A5849E00748031 /* sdkconfig */ = {isa = PBXFileReference; fileEncoding = 4; lastKnownFileType = text; name = sdkconfig; path = ../esp/sdkconfig; sourceTree = "<group>"; };
		497DC63D23A58A7F00748031 /* component.mk */ = {isa = PBXFileReference; fileEncoding = 4; lastKnownFileType = text; name = component.mk; path = ../esp/main/component.mk; sourceTree = "<group>"; };
		497DC63F23A5BC9700748031 /* RtosSystemInterface.cpp */ = {isa = PBXFileReference; fileEncoding = 4; lastKnownFileType = sourcecode.cpp.cpp; name = RtosSystemInterface.cpp; path = ../esp/main/RtosSystemInterface.cpp; sourceTree = "<group>"; };
		497DC64123A921FF00748031 /* partitions.csv */ = {isa = PBXFileReference; fileEncoding = 4; lastKnownFileType = text; name = partitions.csv; path = ../esp/partitions.csv; sourceTree = "<group>"; };
		49846003238C60ED001F4FD4 /* Mac.cpp */ = {isa = PBXFileReference; lastKnownFileType = sourcecode.cpp.cpp; path = Mac.cpp; sourceTree = "<group>"; };
		49846004238C60ED001F4FD4 /* Mac.h */ = {isa = PBXFileReference; lastKnownFileType = sourcecode.c.h; path = Mac.h; sourceTree = "<group>"; };
		4984E8301D1370A500D0ABA6 /* Global.cpp */ = {isa = PBXFileReference; fileEncoding = 4; lastKnownFileType = sourcecode.cpp.cpp; name = Global.cpp; path = ../src/Global.cpp; sourceTree = "<group>"; };
		4984E8311D1370A500D0ABA6 /* Global.h */ = {isa = PBXFileReference; fileEncoding = 4; lastKnownFileType = sourcecode.c.h; name = Global.h; path = ../src/Global.h; sourceTree = "<group>"; };
		4984E8331D1492ED00D0ABA6 /* MStream.h */ = {isa = PBXFileReference; fileEncoding = 4; lastKnownFileType = sourcecode.c.h; name = MStream.h; path = ../src/MStream.h; sourceTree = "<group>"; };
		49884F06236CB25100C292EA /* StateMachine.h */ = {isa = PBXFileReference; lastKnownFileType = sourcecode.c.h; name = StateMachine.h; path = ../src/StateMachine.h; sourceTree = "<group>"; };
		4988DC2C1F03EBEB009F7ED5 /* Containers.cpp */ = {isa = PBXFileReference; fileEncoding = 4; lastKnownFileType = sourcecode.cpp.cpp; name = Containers.cpp; path = ../src/Containers.cpp; sourceTree = "<group>"; };
		4988DC741F0C296B009F7ED5 /* Device.mm */ = {isa = PBXFileReference; fileEncoding = 4; lastKnownFileType = sourcecode.cpp.objcpp; path = Device.mm; sourceTree = "<group>"; };
		4988DC751F0C296B009F7ED5 /* Device.h */ = {isa = PBXFileReference; fileEncoding = 4; lastKnownFileType = sourcecode.c.h; path = Device.h; sourceTree = "<group>"; };
		49899B981EA56A6E003B334B /* Closure.cpp */ = {isa = PBXFileReference; fileEncoding = 4; lastKnownFileType = sourcecode.cpp.cpp; name = Closure.cpp; path = ../src/Closure.cpp; sourceTree = "<group>"; };
		49899B991EA56A6E003B334B /* Closure.h */ = {isa = PBXFileReference; fileEncoding = 4; lastKnownFileType = sourcecode.c.h; name = Closure.h; path = ../src/Closure.h; sourceTree = "<group>"; };
		498ACA761D17503C0039E1CD /* ParseEngine.cpp */ = {isa = PBXFileReference; fileEncoding = 4; lastKnownFileType = sourcecode.cpp.cpp; name = ParseEngine.cpp; path = ../src/ParseEngine.cpp; sourceTree = "<group>"; };
		498ACA771D17503C0039E1CD /* ParseEngine.h */ = {isa = PBXFileReference; fileEncoding = 4; lastKnownFileType = sourcecode.c.h; name = ParseEngine.h; path = ../src/ParseEngine.h; sourceTree = "<group>"; };
		4998DB4E1D21671000E2F776 /* Run.png */ = {isa = PBXFileReference; lastKnownFileType = image.png; path = Run.png; sourceTree = "<group>"; };
		499AE8DF2349B1BC00459451 /* Heartbeat.cpp */ = {isa = PBXFileReference; lastKnownFileType = sourcecode.cpp.cpp; name = Heartbeat.cpp; path = ../src/Heartbeat.cpp; sourceTree = "<group>"; };
		499AE8E02349B1BC00459451 /* Heartbeat.h */ = {isa = PBXFileReference; lastKnownFileType = sourcecode.c.h; name = Heartbeat.h; path = ../src/Heartbeat.h; sourceTree = "<group>"; };
		499AE8E3234A625100459451 /* Task.cpp */ = {isa = PBXFileReference; lastKnownFileType = sourcecode.cpp.cpp; name = Task.cpp; path = ../src/Task.cpp; sourceTree = "<group>"; };
		499AE8E4234A625100459451 /* Task.h */ = {isa = PBXFileReference; lastKnownFileType = sourcecode.c.h; name = Task.h; path = ../src/Task.h; sourceTree = "<group>"; };
		499AE8E7234A667D00459451 /* SystemInterface.cpp */ = {isa = PBXFileReference; lastKnownFileType = sourcecode.cpp.cpp; name = SystemInterface.cpp; path = ../src/SystemInterface.cpp; sourceTree = "<group>"; };
		49A3286A1D35BDC50006D0FE /* Error.cpp */ = {isa = PBXFileReference; fileEncoding = 4; lastKnownFileType = sourcecode.cpp.cpp; name = Error.cpp; path = ../src/Error.cpp; sourceTree = "<group>"; };
		49A3286B1D35BDC50006D0FE /* Error.h */ = {isa = PBXFileReference; fileEncoding = 4; lastKnownFileType = sourcecode.c.h; name = Error.h; path = ../src/Error.h; sourceTree = "<group>"; };
		49A39F1E234C513600F6A144 /* SystemTime.h */ = {isa = PBXFileReference; lastKnownFileType = sourcecode.c.h; name = SystemTime.h; path = ../src/SystemTime.h; sourceTree = "<group>"; };
		49A39F2123509E5200F6A144 /* mrsh */ = {isa = PBXFileReference; lastKnownFileType = text; name = mrsh; path = ../scripts/mrsh; sourceTree = "<group>"; xcLanguageSpecificationIdentifier = xcode.lang.javascript; };
		49A39F222350A1A600F6A144 /* timing */ = {isa = PBXFileReference; lastKnownFileType = folder; name = timing; path = ../scripts/timing; sourceTree = "<group>"; };
		49A39F232350A1A700F6A144 /* simple */ = {isa = PBXFileReference; lastKnownFileType = folder; name = simple; path = ../scripts/simple; sourceTree = "<group>"; };
		49A39F242350A1A700F6A144 /* tests */ = {isa = PBXFileReference; lastKnownFileType = folder; name = tests; path = ../scripts/tests; sourceTree = "<group>"; };
		49A39F252350A1A700F6A144 /* examples */ = {isa = PBXFileReference; lastKnownFileType = folder; name = examples; path = ../scripts/examples; sourceTree = "<group>"; };
		49AB794B1DC143B700DE6332 /* TaskManager.cpp */ = {isa = PBXFileReference; fileEncoding = 4; lastKnownFileType = sourcecode.cpp.cpp; name = TaskManager.cpp; path = ../src/TaskManager.cpp; sourceTree = "<group>"; };
		49AB794C1DC143B700DE6332 /* TaskManager.h */ = {isa = PBXFileReference; fileEncoding = 4; lastKnownFileType = sourcecode.c.h; name = TaskManager.h; path = ../src/TaskManager.h; sourceTree = "<group>"; };
		49AC572F1D02C71B00DB94B5 /* ExecutionUnit.h */ = {isa = PBXFileReference; lastKnownFileType = sourcecode.c.h; name = ExecutionUnit.h; path = ../src/ExecutionUnit.h; sourceTree = "<group>"; };
		49AC57301D03465600DB94B5 /* ExecutionUnit.cpp */ = {isa = PBXFileReference; fileEncoding = 4; lastKnownFileType = sourcecode.cpp.cpp; name = ExecutionUnit.cpp; path = ../src/ExecutionUnit.cpp; sourceTree = "<group>"; };
		49AD0A1E209B534F00F86278 /* Simulator.mm */ = {isa = PBXFileReference; fileEncoding = 4; lastKnownFileType = sourcecode.cpp.objcpp; path = Simulator.mm; sourceTree = "<group>"; };
		49AD0A1F209B534F00F86278 /* Simulator.h */ = {isa = PBXFileReference; fileEncoding = 4; lastKnownFileType = sourcecode.c.h; path = Simulator.h; sourceTree = "<group>"; };
		49AE34F11D8231BF00C4E680 /* MFS.h */ = {isa = PBXFileReference; lastKnownFileType = sourcecode.c.h; name = MFS.h; path = ../src/MFS.h; sourceTree = "<group>"; };
		49BDE19C236C711B00304BE8 /* MString.cpp */ = {isa = PBXFileReference; lastKnownFileType = sourcecode.cpp.cpp; name = MString.cpp; path = ../src/MString.cpp; sourceTree = "<group>"; };
		49BDE19D236C711B00304BE8 /* MString.h */ = {isa = PBXFileReference; lastKnownFileType = sourcecode.c.h; name = MString.h; path = ../src/MString.h; sourceTree = "<group>"; };
		49BDE1A423714DC000304BE8 /* mem */ = {isa = PBXFileReference; explicitFileType = sourcecode.javascript; name = mem; path = ../scripts/mem; sourceTree = "<group>"; };
		49BE1CF32350F4CD00BF6D9E /* MacSpiffsFS.cpp */ = {isa = PBXFileReference; fileEncoding = 4; lastKnownFileType = sourcecode.cpp.cpp; path = MacSpiffsFS.cpp; sourceTree = "<group>"; };
		49BEB2041DC30EB600F70E0B /* MacTaskManager.cpp */ = {isa = PBXFileReference; fileEncoding = 4; lastKnownFileType = sourcecode.cpp.cpp; path = MacTaskManager.cpp; sourceTree = "<group>"; };
		49BEB2051DC30EB600F70E0B /* MacTaskManager.h */ = {isa = PBXFileReference; fileEncoding = 4; lastKnownFileType = sourcecode.c.h; path = MacTaskManager.h; sourceTree = "<group>"; };
		49BF344723680892001E5508 /* MacLittleFS.cpp */ = {isa = PBXFileReference; lastKnownFileType = sourcecode.cpp.cpp; path = MacLittleFS.cpp; sourceTree = "<group>"; };
		49C406E21EB6598B001E4DEC /* generateSharedAtoms */ = {isa = PBXFileReference; explicitFileType = "compiled.mach-o.executable"; includeInIndex = 0; path = generateSharedAtoms; sourceTree = BUILT_PRODUCTS_DIR; };
		49C406EA1EB65A39001E4DEC /* generateSharedAtoms.cpp */ = {isa = PBXFileReference; fileEncoding = 4; lastKnownFileType = sourcecode.cpp.cpp; name = generateSharedAtoms.cpp; path = generators/generateSharedAtoms.cpp; sourceTree = "<group>"; };
		49C406ED1EB65A66001E4DEC /* SharedAtoms.txt */ = {isa = PBXFileReference; fileEncoding = 4; lastKnownFileType = text; name = SharedAtoms.txt; path = generators/SharedAtoms.txt; sourceTree = "<group>"; };
		49C406F01EB675B0001E4DEC /* SharedAtoms.cpp */ = {isa = PBXFileReference; fileEncoding = 4; lastKnownFileType = sourcecode.cpp.cpp; name = SharedAtoms.cpp; path = ../src/SharedAtoms.cpp; sourceTree = "<group>"; };
		49C406F11EB675B0001E4DEC /* SharedAtoms.h */ = {isa = PBXFileReference; fileEncoding = 4; lastKnownFileType = sourcecode.c.h; name = SharedAtoms.h; path = ../src/SharedAtoms.h; sourceTree = "<group>"; };
		49C6041123A53A1F005F611D /* makeEspArduino.mk */ = {isa = PBXFileReference; explicitFileType = sourcecode.make; fileEncoding = 4; name = makeEspArduino.mk; path = ../esp/makeEspArduino.mk; sourceTree = "<group>"; };
		49CB74301E7F3028007A4805 /* IPAddr.cpp */ = {isa = PBXFileReference; fileEncoding = 4; lastKnownFileType = sourcecode.cpp.cpp; name = IPAddr.cpp; path = ../src/IPAddr.cpp; sourceTree = "<group>"; };
		49D5FD331E2D9D89001AF5C8 /* TCP.cpp */ = {isa = PBXFileReference; fileEncoding = 4; lastKnownFileType = sourcecode.cpp.cpp; name = TCP.cpp; path = ../src/TCP.cpp; sourceTree = "<group>"; };
		49D9B8181D1C854700724911 /* m8rsim.app */ = {isa = PBXFileReference; explicitFileType = wrapper.application; includeInIndex = 0; path = m8rsim.app; sourceTree = BUILT_PRODUCTS_DIR; };
		49D9B81F1D1C854700724911 /* Base */ = {isa = PBXFileReference; lastKnownFileType = file.xib; name = Base; path = Base.lproj/Document.xib; sourceTree = "<group>"; };
		49D9B8211D1C854700724911 /* Assets.xcassets */ = {isa = PBXFileReference; lastKnownFileType = folder.assetcatalog; path = Assets.xcassets; sourceTree = "<group>"; };
		49D9B8241D1C854700724911 /* Base */ = {isa = PBXFileReference; lastKnownFileType = file.xib; name = Base; path = Base.lproj/MainMenu.xib; sourceTree = "<group>"; };
		49D9B8261D1C854700724911 /* Info.plist */ = {isa = PBXFileReference; lastKnownFileType = text.plist.xml; path = Info.plist; sourceTree = "<group>"; };
		49D9B82B1D1C8CD300724911 /* green-led-off-md.png */ = {isa = PBXFileReference; lastKnownFileType = image.png; path = "green-led-off-md.png"; sourceTree = "<group>"; };
		49D9B82C1D1C8CD300724911 /* green-led-on-md.png */ = {isa = PBXFileReference; lastKnownFileType = image.png; path = "green-led-on-md.png"; sourceTree = "<group>"; };
		49DD773C1D83CEA400D7C374 /* upload.png */ = {isa = PBXFileReference; lastKnownFileType = image.png; path = upload.png; sourceTree = "<group>"; };
		49DD773E1D83E14B00D7C374 /* ReloadFiles3.png */ = {isa = PBXFileReference; lastKnownFileType = image.png; path = ReloadFiles3.png; sourceTree = "<group>"; };
		49DD773F1D83E14B00D7C374 /* ReloadFIles2.png */ = {isa = PBXFileReference; lastKnownFileType = image.png; path = ReloadFIles2.png; sourceTree = "<group>"; };
		49DD77401D83E14B00D7C374 /* ReloadFiles1.png */ = {isa = PBXFileReference; lastKnownFileType = image.png; path = ReloadFiles1.png; sourceTree = "<group>"; };
		49DD77441D8467C100D7C374 /* DeleteFile.png */ = {isa = PBXFileReference; lastKnownFileType = image.png; path = DeleteFile.png; sourceTree = "<group>"; };
		49DD77461D84689100D7C374 /* AddFile.png */ = {isa = PBXFileReference; lastKnownFileType = image.png; path = AddFile.png; sourceTree = "<group>"; };
		49DD77481D84D94900D7C374 /* Simulate.png */ = {isa = PBXFileReference; lastKnownFileType = image.png; path = Simulate.png; sourceTree = "<group>"; };
		49DD774A1D84DD7D00D7C374 /* Application.cpp */ = {isa = PBXFileReference; fileEncoding = 4; lastKnownFileType = sourcecode.cpp.cpp; name = Application.cpp; path = ../src/Application.cpp; sourceTree = "<group>"; };
		49DD774B1D84DD7D00D7C374 /* Application.h */ = {isa = PBXFileReference; fileEncoding = 4; lastKnownFileType = sourcecode.c.h; name = Application.h; path = ../src/Application.h; sourceTree = "<group>"; };
		49E190781DB99E270030DC89 /* TCP.h */ = {isa = PBXFileReference; fileEncoding = 4; lastKnownFileType = sourcecode.c.h; name = TCP.h; path = ../src/TCP.h; sourceTree = "<group>"; };
		49E190791DB99E270030DC89 /* UDP.h */ = {isa = PBXFileReference; fileEncoding = 4; lastKnownFileType = sourcecode.c.h; name = UDP.h; path = ../src/UDP.h; sourceTree = "<group>"; };
		49E1907A1DBAE2570030DC89 /* MacUDP.cpp */ = {isa = PBXFileReference; fileEncoding = 4; lastKnownFileType = sourcecode.cpp.cpp; path = MacUDP.cpp; sourceTree = "<group>"; };
		49E1907B1DBAE2570030DC89 /* MacUDP.h */ = {isa = PBXFileReference; fileEncoding = 4; lastKnownFileType = sourcecode.c.h; path = MacUDP.h; sourceTree = "<group>"; };
		49E1907C1DBAE2570030DC89 /* MacTCP.h */ = {isa = PBXFileReference; fileEncoding = 4; lastKnownFileType = sourcecode.c.h; path = MacTCP.h; sourceTree = "<group>"; };
		49E1907D1DBAE2570030DC89 /* MacTCP.cpp */ = {isa = PBXFileReference; fileEncoding = 4; lastKnownFileType = sourcecode.cpp.cpp; path = MacTCP.cpp; sourceTree = "<group>"; };
		49E5AB541D981D6100C6988D /* FileBrowser.xib */ = {isa = PBXFileReference; fileEncoding = 4; lastKnownFileType = file.xib; path = FileBrowser.xib; sourceTree = "<group>"; };
		49E5AB561D981DDB00C6988D /* FileBrowser.h */ = {isa = PBXFileReference; fileEncoding = 4; lastKnownFileType = sourcecode.c.h; path = FileBrowser.h; sourceTree = "<group>"; };
		49E5AB571D981DDB00C6988D /* FileBrowser.m */ = {isa = PBXFileReference; fileEncoding = 4; lastKnownFileType = sourcecode.c.objc; path = FileBrowser.m; sourceTree = "<group>"; };
		49E5AB5C1D98C00600C6988D /* FastSocket.m */ = {isa = PBXFileReference; fileEncoding = 4; lastKnownFileType = sourcecode.c.objc; name = FastSocket.m; path = FastSocket/FastSocket.m; sourceTree = "<group>"; };
		49E5AB5D1D98C00600C6988D /* FastSocket.h */ = {isa = PBXFileReference; fileEncoding = 4; lastKnownFileType = sourcecode.c.h; name = FastSocket.h; path = FastSocket/FastSocket.h; sourceTree = "<group>"; };
		49E648141D00C088005F5059 /* Float.h */ = {isa = PBXFileReference; fileEncoding = 4; lastKnownFileType = sourcecode.c.h; name = Float.h; path = ../src/Float.h; sourceTree = "<group>"; };
		49E648181D00C088005F5059 /* Parser.cpp */ = {isa = PBXFileReference; fileEncoding = 4; lastKnownFileType = sourcecode.cpp.cpp; name = Parser.cpp; path = ../src/Parser.cpp; sourceTree = "<group>"; };
		49E648191D00C088005F5059 /* Parser.h */ = {isa = PBXFileReference; fileEncoding = 4; lastKnownFileType = sourcecode.c.h; name = Parser.h; path = ../src/Parser.h; sourceTree = "<group>"; };
		49E6481A1D00C088005F5059 /* Scanner.cpp */ = {isa = PBXFileReference; fileEncoding = 4; lastKnownFileType = sourcecode.cpp.cpp; name = Scanner.cpp; path = ../src/Scanner.cpp; sourceTree = "<group>"; };
		49E6481B1D00C088005F5059 /* Scanner.h */ = {isa = PBXFileReference; fileEncoding = 4; lastKnownFileType = sourcecode.c.h; name = Scanner.h; path = ../src/Scanner.h; sourceTree = "<group>"; };
		49E648221D00CB57005F5059 /* Containers.h */ = {isa = PBXFileReference; fileEncoding = 4; lastKnownFileType = sourcecode.c.h; name = Containers.h; path = ../src/Containers.h; sourceTree = "<group>"; };
		49E6482B1D01F279005F5059 /* Atom.h */ = {isa = PBXFileReference; lastKnownFileType = sourcecode.c.h; name = Atom.h; path = ../src/Atom.h; sourceTree = "<group>"; };
		49E6482C1D01F3CA005F5059 /* Atom.cpp */ = {isa = PBXFileReference; fileEncoding = 4; lastKnownFileType = sourcecode.cpp.cpp; name = Atom.cpp; path = ../src/Atom.cpp; sourceTree = "<group>"; };
		49E8262E1E95EB0100E416C4 /* JSON.cpp */ = {isa = PBXFileReference; fileEncoding = 4; lastKnownFileType = sourcecode.cpp.cpp; name = JSON.cpp; path = ../src/JSON.cpp; sourceTree = "<group>"; };
		49E8262F1E95EB0100E416C4 /* JSON.h */ = {isa = PBXFileReference; fileEncoding = 4; lastKnownFileType = sourcecode.c.h; name = JSON.h; path = ../src/JSON.h; sourceTree = "<group>"; };
		49E9871123628AE600C17CB6 /* MFS.cpp */ = {isa = PBXFileReference; lastKnownFileType = sourcecode.cpp.cpp; name = MFS.cpp; path = ../src/MFS.cpp; sourceTree = "<group>"; };
		49E987162365CEF000C17CB6 /* Mallocator.cpp */ = {isa = PBXFileReference; lastKnownFileType = sourcecode.cpp.cpp; name = Mallocator.cpp; path = ../src/Mallocator.cpp; sourceTree = "<group>"; };
		49E987172365CEF000C17CB6 /* Mallocator.h */ = {isa = PBXFileReference; lastKnownFileType = sourcecode.c.h; name = Mallocator.h; path = ../src/Mallocator.h; sourceTree = "<group>"; };
		49E9871A2365F63000C17CB6 /* SystemTime.cpp */ = {isa = PBXFileReference; lastKnownFileType = sourcecode.cpp.cpp; name = SystemTime.cpp; path = ../src/SystemTime.cpp; sourceTree = "<group>"; };
		49EED9872357971500831598 /* lfs.c */ = {isa = PBXFileReference; fileEncoding = 4; lastKnownFileType = sourcecode.c.c; path = lfs.c; sourceTree = "<group>"; };
		49EED9882357971500831598 /* lfs_util.h */ = {isa = PBXFileReference; fileEncoding = 4; lastKnownFileType = sourcecode.c.h; path = lfs_util.h; sourceTree = "<group>"; };
		49EED9892357971500831598 /* lfs.h */ = {isa = PBXFileReference; fileEncoding = 4; lastKnownFileType = sourcecode.c.h; path = lfs.h; sourceTree = "<group>"; };
		49EED98A2357971500831598 /* lfs_util.c */ = {isa = PBXFileReference; fileEncoding = 4; lastKnownFileType = sourcecode.c.c; path = lfs_util.c; sourceTree = "<group>"; };
		49F166F41DA7443100C07A1A /* SimulationView.xib */ = {isa = PBXFileReference; fileEncoding = 4; lastKnownFileType = file.xib; path = SimulationView.xib; sourceTree = "<group>"; };
		49F166F51DA7443100C07A1A /* SimulationView.m */ = {isa = PBXFileReference; fileEncoding = 4; lastKnownFileType = sourcecode.c.objc; path = SimulationView.m; sourceTree = "<group>"; };
		49F166F61DA7443100C07A1A /* SimulationView.h */ = {isa = PBXFileReference; fileEncoding = 4; lastKnownFileType = sourcecode.c.h; path = SimulationView.h; sourceTree = "<group>"; };
		49F463321E0DD05E004EF625 /* MGSFragaria.framework */ = {isa = PBXFileReference; lastKnownFileType = wrapper.framework; path = MGSFragaria.framework; sourceTree = "<group>"; };
		49F4633B1E1873D6004EF625 /* Iterator.cpp */ = {isa = PBXFileReference; fileEncoding = 4; lastKnownFileType = sourcecode.cpp.cpp; name = Iterator.cpp; path = ../src/Iterator.cpp; sourceTree = "<group>"; };
		49F4633C1E1873D6004EF625 /* Iterator.h */ = {isa = PBXFileReference; fileEncoding = 4; lastKnownFileType = sourcecode.c.h; name = Iterator.h; path = ../src/Iterator.h; sourceTree = "<group>"; };
/* End PBXFileReference section */

/* Begin PBXFrameworksBuildPhase section */
		491ED3A02353EFE600DE0C42 /* Frameworks */ = {
			isa = PBXFrameworksBuildPhase;
			buildActionMask = 2147483647;
			files = (
				491ED3AC2353F48100DE0C42 /* libm8rscript.a in Frameworks */,
			);
			runOnlyForDeploymentPostprocessing = 0;
		};
		4945A86C1EC3711D00559CD1 /* Frameworks */ = {
			isa = PBXFrameworksBuildPhase;
			buildActionMask = 2147483647;
			files = (
				4945A8781EC3969100559CD1 /* libm8rscript.a in Frameworks */,
			);
			runOnlyForDeploymentPostprocessing = 0;
		};
		494D254B1D2E9055003755DB /* Frameworks */ = {
			isa = PBXFrameworksBuildPhase;
			buildActionMask = 2147483647;
			files = (
			);
			runOnlyForDeploymentPostprocessing = 0;
		};
		49C406DF1EB6598B001E4DEC /* Frameworks */ = {
			isa = PBXFrameworksBuildPhase;
			buildActionMask = 2147483647;
			files = (
			);
			runOnlyForDeploymentPostprocessing = 0;
		};
		49D9B8151D1C854700724911 /* Frameworks */ = {
			isa = PBXFrameworksBuildPhase;
			buildActionMask = 2147483647;
			files = (
				494D25631D2E9337003755DB /* libm8rscript.a in Frameworks */,
				49F463331E0DD05E004EF625 /* MGSFragaria.framework in Frameworks */,
			);
			runOnlyForDeploymentPostprocessing = 0;
		};
/* End PBXFrameworksBuildPhase section */

/* Begin PBXGroup section */
		491ED38C235392D400DE0C42 /* spiffs */ = {
			isa = PBXGroup;
			children = (
				491ED38E235392FF00DE0C42 /* spiffs_cache.c */,
				491ED390235392FF00DE0C42 /* spiffs_check.c */,
				491ED393235392FF00DE0C42 /* spiffs_gc.c */,
				491ED391235392FF00DE0C42 /* spiffs_hydrogen.c */,
				491ED394235392FF00DE0C42 /* spiffs_nucleus.c */,
				491ED392235392FF00DE0C42 /* spiffs_nucleus.h */,
				491ED38D235392FF00DE0C42 /* spiffs.h */,
			);
			name = spiffs;
			sourceTree = "<group>";
		};
		491ED3A42353EFE600DE0C42 /* m8rtest */ = {
			isa = PBXGroup;
			children = (
				491ED3A52353EFE600DE0C42 /* main.cpp */,
			);
			path = m8rtest;
			sourceTree = "<group>";
		};
		4923672323733ECF0009963A /* umm */ = {
			isa = PBXGroup;
			children = (
				4923672623733EEC0009963A /* umm_malloc_cfg.h */,
				4923672423733EEC0009963A /* umm_malloc.cpp */,
				4923672523733EEC0009963A /* umm_malloc.h */,
			);
			name = umm;
			sourceTree = "<group>";
		};
		4942EA891D0C86BB00E02088 /* scripts */ = {
			isa = PBXGroup;
			children = (
				49A39F252350A1A700F6A144 /* examples */,
				49A39F232350A1A700F6A144 /* simple */,
				49A39F242350A1A700F6A144 /* tests */,
				49A39F222350A1A600F6A144 /* timing */,
				49BDE1A423714DC000304BE8 /* mem */,
				49A39F2123509E5200F6A144 /* mrsh */,
			);
			name = scripts;
			sourceTree = "<group>";
		};
		4945A8701EC3711D00559CD1 /* m8r */ = {
			isa = PBXGroup;
			children = (
				4945A8711EC3711D00559CD1 /* main.cpp */,
			);
			path = m8r;
			sourceTree = "<group>";
		};
		4945A8791EC398B900559CD1 /* Frameworks */ = {
			isa = PBXGroup;
			children = (
				4945A87A1EC398B900559CD1 /* Foundation.framework */,
			);
			name = Frameworks;
			sourceTree = "<group>";
		};
		494BA1901D207A9B00E72725 /* m8rscript */ = {
			isa = PBXGroup;
			children = (
				49C406E91EB65A15001E4DEC /* generators */,
				494D25891D32B2E6003755DB /* esp */,
			);
			name = m8rscript;
			sourceTree = "<group>";
		};
		494BA1911D207AB700E72725 /* mac */ = {
			isa = PBXGroup;
			children = (
				49846003238C60ED001F4FD4 /* Mac.cpp */,
				49846004238C60ED001F4FD4 /* Mac.h */,
				49BF344723680892001E5508 /* MacLittleFS.cpp */,
				49BE1CF32350F4CD00BF6D9E /* MacSpiffsFS.cpp */,
				49BEB2041DC30EB600F70E0B /* MacTaskManager.cpp */,
				49BEB2051DC30EB600F70E0B /* MacTaskManager.h */,
				49E1907D1DBAE2570030DC89 /* MacTCP.cpp */,
				49E1907C1DBAE2570030DC89 /* MacTCP.h */,
				49E1907A1DBAE2570030DC89 /* MacUDP.cpp */,
				49E1907B1DBAE2570030DC89 /* MacUDP.h */,
			);
			name = mac;
			sourceTree = "<group>";
		};
		494BA1991D20B1BF00E72725 /* NSTextView+JSDExtensions */ = {
			isa = PBXGroup;
			children = (
				494BA1A31D20B26100E72725 /* NoodleLineNumberMarker.h */,
				494BA1A41D20B26100E72725 /* NoodleLineNumberMarker.m */,
				494BA1A51D20B26100E72725 /* NoodleLineNumberView.h */,
				494BA1A61D20B26100E72725 /* NoodleLineNumberView.m */,
				494BA1A71D20B26100E72725 /* NSTextView+JSDExtensions.h */,
				494BA1A81D20B26100E72725 /* NSTextView+JSDExtensions.m */,
			);
			name = "NSTextView+JSDExtensions";
			sourceTree = "<group>";
		};
		494D25891D32B2E6003755DB /* esp */ = {
			isa = PBXGroup;
			children = (
				497B449F1D469BB000BC1B57 /* Makefile */,
				4979C6711DDB790D00180BC2 /* gdbstub */,
				4945DD831D5ACE12006945BC /* core */,
				497B449E1D469B3200BC1B57 /* app */,
				497DC63C23A585CF00748031 /* esprtos */,
				497DC63A23A5852300748031 /* Arduino */,
			);
			name = esp;
			sourceTree = "<group>";
		};
		497DC63A23A5852300748031 /* Arduino */ = {
			isa = PBXGroup;
			children = (
				490C1BD92390709C0094A6B4 /* m8rscript.ino */,
				49C6041123A53A1F005F611D /* makeEspArduino.mk */,
			);
			name = Arduino;
			sourceTree = "<group>";
		};
		497DC63C23A585CF00748031 /* esprtos */ = {
			isa = PBXGroup;
			children = (
<<<<<<< HEAD
				497DC64123A921FF00748031 /* partitions.csv */,
=======
				490BA29923A9B45000D9A4F0 /* RtosSpiffsFS.cpp */,
				490BA29823A9B45000D9A4F0 /* RtosSpiffsFS.h */,
>>>>>>> ab41bead
				497DC63F23A5BC9700748031 /* RtosSystemInterface.cpp */,
				497DC63D23A58A7F00748031 /* component.mk */,
				497DC63423A5771A00748031 /* rtos.mk */,
				497DC63623A5835100748031 /* m8rscript.cpp */,
				497DC63823A5849E00748031 /* sdkconfig */,
			);
			name = esprtos;
			sourceTree = "<group>";
		};
		49C406E91EB65A15001E4DEC /* generators */ = {
			isa = PBXGroup;
			children = (
				49C406ED1EB65A66001E4DEC /* SharedAtoms.txt */,
				49C406EA1EB65A39001E4DEC /* generateSharedAtoms.cpp */,
			);
			name = generators;
			sourceTree = "<group>";
		};
		49D9B8191D1C854700724911 /* m8rsim */ = {
			isa = PBXGroup;
			children = (
				49AD0A1E209B534F00F86278 /* Simulator.mm */,
				49AD0A1F209B534F00F86278 /* Simulator.h */,
				49F463321E0DD05E004EF625 /* MGSFragaria.framework */,
				49E5AB5B1D98BFED00C6988D /* FastSocket */,
				49E5AB531D981A6300C6988D /* UI */,
				49562F6C1D1D7A9C001AFAEE /* AppDelegate.m */,
				4988DC741F0C296B009F7ED5 /* Device.mm */,
				4988DC751F0C296B009F7ED5 /* Device.h */,
				49562F691D1D7A75001AFAEE /* main.m */,
				49562F6B1D1D7A9C001AFAEE /* AppDelegate.h */,
				49D9B82A1D1C8C9000724911 /* Images */,
				49D9B8211D1C854700724911 /* Assets.xcassets */,
				49D9B8261D1C854700724911 /* Info.plist */,
			);
			path = m8rsim;
			sourceTree = "<group>";
		};
		49D9B82A1D1C8C9000724911 /* Images */ = {
			isa = PBXGroup;
			children = (
				4943BF521DC009CC00773D23 /* savebinary.png */,
				492604A71D9354F000C5DF07 /* BonjourBW.png */,
				493C9EDA1D2191E60062152D /* build.png */,
				49DD77461D84689100D7C374 /* AddFile.png */,
				49DD77441D8467C100D7C374 /* DeleteFile.png */,
				4970FD121DB04DDD00521DF1 /* download.png */,
				493C9ED41D218F100062152D /* stop.png */,
				493C9ED51D218F100062152D /* pause.png */,
				493C9ED61D218F100062152D /* play.png */,
				4998DB4E1D21671000E2F776 /* Run.png */,
				49D9B82B1D1C8CD300724911 /* green-led-off-md.png */,
				49D9B82C1D1C8CD300724911 /* green-led-on-md.png */,
				49DD773E1D83E14B00D7C374 /* ReloadFiles3.png */,
				49DD773F1D83E14B00D7C374 /* ReloadFIles2.png */,
				49DD77401D83E14B00D7C374 /* ReloadFiles1.png */,
				49DD77481D84D94900D7C374 /* Simulate.png */,
				49DD773C1D83CEA400D7C374 /* upload.png */,
			);
			name = Images;
			sourceTree = "<group>";
		};
		49E5AB531D981A6300C6988D /* UI */ = {
			isa = PBXGroup;
			children = (
				49F166F41DA7443100C07A1A /* SimulationView.xib */,
				49F166F51DA7443100C07A1A /* SimulationView.m */,
				49F166F61DA7443100C07A1A /* SimulationView.h */,
				49562F6D1D1D7A9C001AFAEE /* Document.h */,
				49562F6E1D1D7A9C001AFAEE /* Document.m */,
				49D9B81E1D1C854700724911 /* Document.xib */,
				49E5AB561D981DDB00C6988D /* FileBrowser.h */,
				49E5AB571D981DDB00C6988D /* FileBrowser.m */,
				49E5AB541D981D6100C6988D /* FileBrowser.xib */,
				49D9B8231D1C854700724911 /* MainMenu.xib */,
				494BA1991D20B1BF00E72725 /* NSTextView+JSDExtensions */,
			);
			name = UI;
			sourceTree = "<group>";
		};
		49E5AB5B1D98BFED00C6988D /* FastSocket */ = {
			isa = PBXGroup;
			children = (
				49E5AB5C1D98C00600C6988D /* FastSocket.m */,
				49E5AB5D1D98C00600C6988D /* FastSocket.h */,
			);
			name = FastSocket;
			sourceTree = "<group>";
		};
		49E647DF1D00B68F005F5059 = {
			isa = PBXGroup;
			children = (
				494BA1901D207A9B00E72725 /* m8rscript */,
				49E648071D00BEEC005F5059 /* libm8rscript */,
				4945A8701EC3711D00559CD1 /* m8r */,
				491ED3A42353EFE600DE0C42 /* m8rtest */,
				4942EA891D0C86BB00E02088 /* scripts */,
				49D9B8191D1C854700724911 /* m8rsim */,
				49E647E91D00B68F005F5059 /* Products */,
				4945A8791EC398B900559CD1 /* Frameworks */,
			);
			sourceTree = "<group>";
		};
		49E647E91D00B68F005F5059 /* Products */ = {
			isa = PBXGroup;
			children = (
				49D9B8181D1C854700724911 /* m8rsim.app */,
				494D254E1D2E9055003755DB /* libm8rscript.a */,
				49C406E21EB6598B001E4DEC /* generateSharedAtoms */,
				4945A86F1EC3711D00559CD1 /* m8r */,
				491ED3A32353EFE600DE0C42 /* m8rtest */,
			);
			name = Products;
			sourceTree = "<group>";
		};
		49E648071D00BEEC005F5059 /* libm8rscript */ = {
			isa = PBXGroup;
			children = (
				4923672323733ECF0009963A /* umm */,
				494BA1911D207AB700E72725 /* mac */,
				49EED9862357971500831598 /* littlefs */,
				491ED38C235392D400DE0C42 /* spiffs */,
				49DD774A1D84DD7D00D7C374 /* Application.cpp */,
				49DD774B1D84DD7D00D7C374 /* Application.h */,
				49E6482C1D01F3CA005F5059 /* Atom.cpp */,
				49E6482B1D01F279005F5059 /* Atom.h */,
				492BA3DA1E15987C00242DA8 /* Base64.cpp */,
				492BA3DB1E15987C00242DA8 /* Base64.h */,
				49899B981EA56A6E003B334B /* Closure.cpp */,
				49899B991EA56A6E003B334B /* Closure.h */,
				4966A41B1D22F8C4008951F4 /* CodePrinter.cpp */,
				4966A41C1D22F8C4008951F4 /* CodePrinter.h */,
				4988DC2C1F03EBEB009F7ED5 /* Containers.cpp */,
				49E648221D00CB57005F5059 /* Containers.h */,
				4942EA8C1D0D950100E02088 /* Defines.h */,
				49A3286A1D35BDC50006D0FE /* Error.cpp */,
				49A3286B1D35BDC50006D0FE /* Error.h */,
				49AC57301D03465600DB94B5 /* ExecutionUnit.cpp */,
				49AC572F1D02C71B00DB94B5 /* ExecutionUnit.h */,
				49E648141D00C088005F5059 /* Float.h */,
				4942EA871D0AF26300E02088 /* Function.cpp */,
				4942EA811D07043C00E02088 /* Function.h */,
				497CAFC5237DF219000495B2 /* GC.cpp */,
				497CAFC6237DF219000495B2 /* GC.h */,
				4984E8301D1370A500D0ABA6 /* Global.cpp */,
				4984E8311D1370A500D0ABA6 /* Global.h */,
				492BA3D61E15849C00242DA8 /* GPIO.cpp */,
				4924FDB41DDBE7CD00883967 /* GPIO.h */,
				492BA3D81E15944000242DA8 /* GPIOInterface.h */,
				499AE8DF2349B1BC00459451 /* Heartbeat.cpp */,
				499AE8E02349B1BC00459451 /* Heartbeat.h */,
				49CB74301E7F3028007A4805 /* IPAddr.cpp */,
				492396C91E711E47007AC0BF /* IPAddr.h */,
				49F4633B1E1873D6004EF625 /* Iterator.cpp */,
				49F4633C1E1873D6004EF625 /* Iterator.h */,
				49E8262E1E95EB0100E416C4 /* JSON.cpp */,
				49E8262F1E95EB0100E416C4 /* JSON.h */,
				490C1BDA239185CB0094A6B4 /* LittleFS.cpp */,
				490C1BDC239185CB0094A6B4 /* LittleFS.h */,
				49E987162365CEF000C17CB6 /* Mallocator.cpp */,
				49E987172365CEF000C17CB6 /* Mallocator.h */,
				49E9871123628AE600C17CB6 /* MFS.cpp */,
				49AE34F11D8231BF00C4E680 /* MFS.h */,
				4984E8331D1492ED00D0ABA6 /* MStream.h */,
				49BDE19C236C711B00304BE8 /* MString.cpp */,
				49BDE19D236C711B00304BE8 /* MString.h */,
				494D25961D33D33E003755DB /* Object.cpp */,
				4942EA7E1D06FC2500E02088 /* Object.h */,
				498ACA761D17503C0039E1CD /* ParseEngine.cpp */,
				498ACA771D17503C0039E1CD /* ParseEngine.h */,
				49E648181D00C088005F5059 /* Parser.cpp */,
				49E648191D00C088005F5059 /* Parser.h */,
				4942EA821D070C9B00E02088 /* Program.cpp */,
				4942EA7F1D07009E00E02088 /* Program.h */,
				49E6481A1D00C088005F5059 /* Scanner.cpp */,
				49E6481B1D00C088005F5059 /* Scanner.h */,
				49C406F01EB675B0001E4DEC /* SharedAtoms.cpp */,
				49C406F11EB675B0001E4DEC /* SharedAtoms.h */,
				492BA3EE1E19727C00242DA8 /* slre.cpp */,
				492BA3EF1E19727C00242DA8 /* slre.h */,
				4961121923A44601002300CB /* spiffs_config.h */,
				490C1BDD239185CC0094A6B4 /* SpiffsFS.cpp */,
				490C1BDB239185CB0094A6B4 /* SpiffsFS.h */,
				49884F06236CB25100C292EA /* StateMachine.h */,
				49263ABB23611DF0005CB9F9 /* StreamProto.cpp */,
				49263ABC23611DF0005CB9F9 /* StreamProto.h */,
				499AE8E7234A667D00459451 /* SystemInterface.cpp */,
				494BA1981D207C3A00E72725 /* SystemInterface.h */,
				49E9871A2365F63000C17CB6 /* SystemTime.cpp */,
				49A39F1E234C513600F6A144 /* SystemTime.h */,
				499AE8E3234A625100459451 /* Task.cpp */,
				499AE8E4234A625100459451 /* Task.h */,
				49AB794B1DC143B700DE6332 /* TaskManager.cpp */,
				49AB794C1DC143B700DE6332 /* TaskManager.h */,
				491E2F8D236A52160054725E /* Telnet.cpp */,
				491E2F8E236A52160054725E /* Telnet.h */,
				49E190781DB99E270030DC89 /* TCP.h */,
				49D5FD331E2D9D89001AF5C8 /* TCP.cpp */,
				49E190791DB99E270030DC89 /* UDP.h */,
				492396C51E711D12007AC0BF /* UDP.cpp */,
				4942EA841D0AEAC600E02088 /* Value.cpp */,
				4942EA851D0AEAC600E02088 /* Value.h */,
			);
			name = libm8rscript;
			sourceTree = "<group>";
		};
		49EED9862357971500831598 /* littlefs */ = {
			isa = PBXGroup;
			children = (
				49EED9872357971500831598 /* lfs.c */,
				49EED9882357971500831598 /* lfs_util.h */,
				49EED9892357971500831598 /* lfs.h */,
				49EED98A2357971500831598 /* lfs_util.c */,
			);
			name = littlefs;
			path = ../src/littlefs;
			sourceTree = "<group>";
		};
/* End PBXGroup section */

/* Begin PBXHeadersBuildPhase section */
		494D254C1D2E9055003755DB /* Headers */ = {
			isa = PBXHeadersBuildPhase;
			buildActionMask = 2147483647;
			files = (
				497CAFC8237DF219000495B2 /* GC.h in Headers */,
				49A3286D1D35BDC50006D0FE /* Error.h in Headers */,
				49EED98C2357971500831598 /* lfs_util.h in Headers */,
				49846006238C60ED001F4FD4 /* Mac.h in Headers */,
				49DD774D1D84DD7D00D7C374 /* Application.h in Headers */,
				49884F07236CB25100C292EA /* StateMachine.h in Headers */,
				49BDE19F236C711B00304BE8 /* MString.h in Headers */,
				49263ABF23611DFC005CB9F9 /* StreamProto.h in Headers */,
				49E826311E95EB0100E416C4 /* JSON.h in Headers */,
				499AE8E22349B1BC00459451 /* Heartbeat.h in Headers */,
				49F4633E1E1873D6004EF625 /* Iterator.h in Headers */,
				492BA3F11E19729A00242DA8 /* slre.h in Headers */,
				49A39F20234C513600F6A144 /* SystemTime.h in Headers */,
				499AE8E6234A625100459451 /* Task.h in Headers */,
				49E987192365CEF000C17CB6 /* Mallocator.h in Headers */,
				492BA3D91E15944000242DA8 /* GPIOInterface.h in Headers */,
				492BA3DD1E15987C00242DA8 /* Base64.h in Headers */,
				49AB794E1DC143B700DE6332 /* TaskManager.h in Headers */,
				49BEB2071DC30EB600F70E0B /* MacTaskManager.h in Headers */,
				4921CF9723739C3F004CB000 /* Defines.h in Headers */,
				49BF3450236811BF001E5508 /* spiffs.h in Headers */,
				49EED98D2357971500831598 /* lfs.h in Headers */,
				49BF344F236811BF001E5508 /* spiffs_nucleus.h in Headers */,
			);
			runOnlyForDeploymentPostprocessing = 0;
		};
/* End PBXHeadersBuildPhase section */

/* Begin PBXNativeTarget section */
		491ED3A22353EFE600DE0C42 /* m8rtest */ = {
			isa = PBXNativeTarget;
			buildConfigurationList = 491ED3A72353EFE600DE0C42 /* Build configuration list for PBXNativeTarget "m8rtest" */;
			buildPhases = (
				491ED39F2353EFE600DE0C42 /* Sources */,
				491ED3A02353EFE600DE0C42 /* Frameworks */,
				491ED3A12353EFE600DE0C42 /* CopyFiles */,
			);
			buildRules = (
			);
			dependencies = (
				491ED3AB2353F44B00DE0C42 /* PBXTargetDependency */,
			);
			name = m8rtest;
			productName = m8rtest;
			productReference = 491ED3A32353EFE600DE0C42 /* m8rtest */;
			productType = "com.apple.product-type.tool";
		};
		4945A86E1EC3711D00559CD1 /* m8r */ = {
			isa = PBXNativeTarget;
			buildConfigurationList = 4945A8731EC3711D00559CD1 /* Build configuration list for PBXNativeTarget "m8r" */;
			buildPhases = (
				4945A86B1EC3711D00559CD1 /* Sources */,
				4945A86C1EC3711D00559CD1 /* Frameworks */,
				4945A86D1EC3711D00559CD1 /* CopyFiles */,
			);
			buildRules = (
			);
			dependencies = (
				4945A8771EC3712700559CD1 /* PBXTargetDependency */,
			);
			name = m8r;
			productName = m8r;
			productReference = 4945A86F1EC3711D00559CD1 /* m8r */;
			productType = "com.apple.product-type.tool";
		};
		494D254D1D2E9055003755DB /* m8rscript */ = {
			isa = PBXNativeTarget;
			buildConfigurationList = 494D254F1D2E9055003755DB /* Build configuration list for PBXNativeTarget "m8rscript" */;
			buildPhases = (
				494D254A1D2E9055003755DB /* Sources */,
				494D254B1D2E9055003755DB /* Frameworks */,
				494D254C1D2E9055003755DB /* Headers */,
			);
			buildRules = (
			);
			dependencies = (
			);
			name = m8rscript;
			productName = libm8rscript;
			productReference = 494D254E1D2E9055003755DB /* libm8rscript.a */;
			productType = "com.apple.product-type.library.static";
		};
		49C406E11EB6598B001E4DEC /* generateSharedAtoms */ = {
			isa = PBXNativeTarget;
			buildConfigurationList = 49C406E61EB6598B001E4DEC /* Build configuration list for PBXNativeTarget "generateSharedAtoms" */;
			buildPhases = (
				49C406DE1EB6598B001E4DEC /* Sources */,
				49C406DF1EB6598B001E4DEC /* Frameworks */,
				49C406E01EB6598B001E4DEC /* CopyFiles */,
			);
			buildRules = (
			);
			dependencies = (
			);
			name = generateSharedAtoms;
			productName = generateSharedAtoms;
			productReference = 49C406E21EB6598B001E4DEC /* generateSharedAtoms */;
			productType = "com.apple.product-type.tool";
		};
		49D9B8171D1C854700724911 /* m8rsim */ = {
			isa = PBXNativeTarget;
			buildConfigurationList = 49D9B8271D1C854700724911 /* Build configuration list for PBXNativeTarget "m8rsim" */;
			buildPhases = (
				49D9B8141D1C854700724911 /* Sources */,
				49D9B8151D1C854700724911 /* Frameworks */,
				49D9B8161D1C854700724911 /* Resources */,
				49F463351E0DD533004EF625 /* CopyFiles */,
				4988DC3D1F0A3713009F7ED5 /* Embed XPC Services */,
			);
			buildRules = (
			);
			dependencies = (
				49AD0A1D209B503A00F86278 /* PBXTargetDependency */,
			);
			name = m8rsim;
			productName = m8rsim;
			productReference = 49D9B8181D1C854700724911 /* m8rsim.app */;
			productType = "com.apple.product-type.application";
		};
/* End PBXNativeTarget section */

/* Begin PBXProject section */
		49E647E01D00B68F005F5059 /* Project object */ = {
			isa = PBXProject;
			attributes = {
				LastSwiftUpdateCheck = 0800;
				LastUpgradeCheck = 1110;
				ORGANIZATIONNAME = MarrinTech;
				TargetAttributes = {
					491ED3A22353EFE600DE0C42 = {
						CreatedOnToolsVersion = 11.0;
						ProvisioningStyle = Automatic;
					};
					4945A86E1EC3711D00559CD1 = {
						CreatedOnToolsVersion = 9.0;
						ProvisioningStyle = Automatic;
					};
					494D254D1D2E9055003755DB = {
						CreatedOnToolsVersion = 8.0;
						ProvisioningStyle = Automatic;
					};
					49C406E11EB6598B001E4DEC = {
						CreatedOnToolsVersion = 8.2.1;
						ProvisioningStyle = Automatic;
					};
					49D9B8171D1C854700724911 = {
						CreatedOnToolsVersion = 8.0;
						LastSwiftMigration = 0800;
						ProvisioningStyle = Automatic;
					};
				};
			};
			buildConfigurationList = 49E647E31D00B68F005F5059 /* Build configuration list for PBXProject "m8rscript" */;
			compatibilityVersion = "Xcode 3.2";
			developmentRegion = en;
			hasScannedForEncodings = 0;
			knownRegions = (
				en,
				Base,
			);
			mainGroup = 49E647DF1D00B68F005F5059;
			productRefGroup = 49E647E91D00B68F005F5059 /* Products */;
			projectDirPath = "";
			projectRoot = "";
			targets = (
				49D9B8171D1C854700724911 /* m8rsim */,
				494D254D1D2E9055003755DB /* m8rscript */,
				49C406E11EB6598B001E4DEC /* generateSharedAtoms */,
				4945A86E1EC3711D00559CD1 /* m8r */,
				491ED3A22353EFE600DE0C42 /* m8rtest */,
			);
		};
/* End PBXProject section */

/* Begin PBXResourcesBuildPhase section */
		49D9B8161D1C854700724911 /* Resources */ = {
			isa = PBXResourcesBuildPhase;
			buildActionMask = 2147483647;
			files = (
				497DC63523A5771A00748031 /* rtos.mk in Resources */,
				497DC64223A921FF00748031 /* partitions.csv in Resources */,
				49F166F71DA7443100C07A1A /* SimulationView.xib in Resources */,
				49E5AB551D981D6100C6988D /* FileBrowser.xib in Resources */,
				49DD77411D83E14B00D7C374 /* ReloadFiles3.png in Resources */,
				49DD773D1D83CEA400D7C374 /* upload.png in Resources */,
				4998DB4F1D21671000E2F776 /* Run.png in Resources */,
				4970FD131DB04DDD00521DF1 /* download.png in Resources */,
				493C9ED91D218F100062152D /* play.png in Resources */,
				49C6041223A53A1F005F611D /* makeEspArduino.mk in Resources */,
				497DC63923A5849E00748031 /* sdkconfig in Resources */,
				49BDE1A523714DC000304BE8 /* mem in Resources */,
				497DC63E23A58A8000748031 /* component.mk in Resources */,
				493C9ED71D218F100062152D /* stop.png in Resources */,
				49D9B82D1D1C8CD300724911 /* green-led-off-md.png in Resources */,
				49DD77451D8467C100D7C374 /* DeleteFile.png in Resources */,
				49DD77491D84D94900D7C374 /* Simulate.png in Resources */,
				49DD77471D84689100D7C374 /* AddFile.png in Resources */,
				49D9B8221D1C854700724911 /* Assets.xcassets in Resources */,
				4943BF531DC009CC00773D23 /* savebinary.png in Resources */,
				493C9ED81D218F100062152D /* pause.png in Resources */,
				49DD77431D83E14B00D7C374 /* ReloadFiles1.png in Resources */,
				49D9B8201D1C854700724911 /* Document.xib in Resources */,
				49D9B82E1D1C8CD300724911 /* green-led-on-md.png in Resources */,
				492604A81D9354F000C5DF07 /* BonjourBW.png in Resources */,
				493C9EDB1D2191E60062152D /* build.png in Resources */,
				49D9B8251D1C854700724911 /* MainMenu.xib in Resources */,
				49DD77421D83E14B00D7C374 /* ReloadFIles2.png in Resources */,
			);
			runOnlyForDeploymentPostprocessing = 0;
		};
/* End PBXResourcesBuildPhase section */

/* Begin PBXSourcesBuildPhase section */
		491ED39F2353EFE600DE0C42 /* Sources */ = {
			isa = PBXSourcesBuildPhase;
			buildActionMask = 2147483647;
			files = (
				491ED3A62353EFE600DE0C42 /* main.cpp in Sources */,
			);
			runOnlyForDeploymentPostprocessing = 0;
		};
		4945A86B1EC3711D00559CD1 /* Sources */ = {
			isa = PBXSourcesBuildPhase;
			buildActionMask = 2147483647;
			files = (
				4945A8721EC3711D00559CD1 /* main.cpp in Sources */,
			);
			runOnlyForDeploymentPostprocessing = 0;
		};
		494D254A1D2E9055003755DB /* Sources */ = {
			isa = PBXSourcesBuildPhase;
			buildActionMask = 2147483647;
			files = (
				49E987182365CEF000C17CB6 /* Mallocator.cpp in Sources */,
				49E9871223628AE600C17CB6 /* MFS.cpp in Sources */,
				4945A87D1EC3995800559CD1 /* MacUDP.cpp in Sources */,
				4945A87C1EC3995000559CD1 /* MacTCP.cpp in Sources */,
				49899B9B1EA570DE003B334B /* Closure.cpp in Sources */,
				49BE1CF42350F4CD00BF6D9E /* MacSpiffsFS.cpp in Sources */,
				49263ABE23611DFC005CB9F9 /* StreamProto.cpp in Sources */,
				49DD774C1D84DD7D00D7C374 /* Application.cpp in Sources */,
				494D25541D2E90A9003755DB /* Atom.cpp in Sources */,
				49BF3449236811BF001E5508 /* spiffs_cache.c in Sources */,
				49CB74311E7F3028007A4805 /* IPAddr.cpp in Sources */,
				49E9871C2365F6AC00C17CB6 /* SystemTime.cpp in Sources */,
				490C1BE1239186420094A6B4 /* SpiffsFS.cpp in Sources */,
				49D5FD351E2D9D89001AF5C8 /* TCP.cpp in Sources */,
				499AE8E8234A667D00459451 /* SystemInterface.cpp in Sources */,
				49BDE19E236C711B00304BE8 /* MString.cpp in Sources */,
				492BA3D71E15849C00242DA8 /* GPIO.cpp in Sources */,
				49A3286C1D35BDC50006D0FE /* Error.cpp in Sources */,
				492396C71E711D12007AC0BF /* UDP.cpp in Sources */,
				49E826301E95EB0100E416C4 /* JSON.cpp in Sources */,
				49BEB2061DC30EB600F70E0B /* MacTaskManager.cpp in Sources */,
				499AE8E12349B1BC00459451 /* Heartbeat.cpp in Sources */,
				494D25551D2E90A9003755DB /* CodePrinter.cpp in Sources */,
				49CDE69A2386633900159439 /* Iterator.cpp in Sources */,
				49C406F31EB675B7001E4DEC /* SharedAtoms.cpp in Sources */,
				494D25561D2E90A9003755DB /* ExecutionUnit.cpp in Sources */,
				494D25571D2E90A9003755DB /* Function.cpp in Sources */,
				494D25581D2E90A9003755DB /* Global.cpp in Sources */,
				492BA3DC1E15987C00242DA8 /* Base64.cpp in Sources */,
				494D25971D33D33E003755DB /* Object.cpp in Sources */,
				494D25591D2E90A9003755DB /* ParseEngine.cpp in Sources */,
				499AE8E5234A625100459451 /* Task.cpp in Sources */,
				49BF344C236811BF001E5508 /* spiffs_gc.c in Sources */,
				49EED98E2357971500831598 /* lfs_util.c in Sources */,
				497CAFC7237DF219000495B2 /* GC.cpp in Sources */,
				49AB794D1DC143B700DE6332 /* TaskManager.cpp in Sources */,
				49EED98B2357971500831598 /* lfs.c in Sources */,
				49BF344A236811BF001E5508 /* spiffs_check.c in Sources */,
				49BF344D236811BF001E5508 /* spiffs_hydrogen.c in Sources */,
				492BA3F21E1972A000242DA8 /* slre.cpp in Sources */,
				494D255A1D2E90A9003755DB /* Parser.cpp in Sources */,
				491E2F90236A55890054725E /* Telnet.cpp in Sources */,
				494D255B1D2E90A9003755DB /* Program.cpp in Sources */,
				4988DC2D1F03EBEB009F7ED5 /* Containers.cpp in Sources */,
				494D255C1D2E90A9003755DB /* Scanner.cpp in Sources */,
				49BF344E236811BF001E5508 /* spiffs_nucleus.c in Sources */,
				494D255D1D2E90A9003755DB /* Value.cpp in Sources */,
				49846005238C60ED001F4FD4 /* Mac.cpp in Sources */,
			);
			runOnlyForDeploymentPostprocessing = 0;
		};
		49C406DE1EB6598B001E4DEC /* Sources */ = {
			isa = PBXSourcesBuildPhase;
			buildActionMask = 2147483647;
			files = (
				49C406EC1EB65A3E001E4DEC /* generateSharedAtoms.cpp in Sources */,
			);
			runOnlyForDeploymentPostprocessing = 0;
		};
		49D9B8141D1C854700724911 /* Sources */ = {
			isa = PBXSourcesBuildPhase;
			buildActionMask = 2147483647;
			files = (
				49562F6F1D1D7A9C001AFAEE /* AppDelegate.m in Sources */,
				491E2F8F236A52160054725E /* Telnet.cpp in Sources */,
				49562F6A1D1D7A75001AFAEE /* main.m in Sources */,
				49E5AB581D981DDB00C6988D /* FileBrowser.m in Sources */,
				494BA1AB1D20B26100E72725 /* NSTextView+JSDExtensions.m in Sources */,
				497DC64023A5BC9700748031 /* RtosSystemInterface.cpp in Sources */,
				497DC63B23A585BB00748031 /* m8rscript.ino in Sources */,
				49263ABD23611DF0005CB9F9 /* StreamProto.cpp in Sources */,
				4988DC761F0C296B009F7ED5 /* Device.mm in Sources */,
				49562F701D1D7A9C001AFAEE /* Document.m in Sources */,
				49E5AB5E1D98C00600C6988D /* FastSocket.m in Sources */,
				49AD0A20209B534F00F86278 /* Simulator.mm in Sources */,
				497DC63723A5835200748031 /* m8rscript.cpp in Sources */,
				49F166F81DA7443100C07A1A /* SimulationView.m in Sources */,
				494BA1AA1D20B26100E72725 /* NoodleLineNumberView.m in Sources */,
				494BA1A91D20B26100E72725 /* NoodleLineNumberMarker.m in Sources */,
			);
			runOnlyForDeploymentPostprocessing = 0;
		};
/* End PBXSourcesBuildPhase section */

/* Begin PBXTargetDependency section */
		491ED3AB2353F44B00DE0C42 /* PBXTargetDependency */ = {
			isa = PBXTargetDependency;
			target = 494D254D1D2E9055003755DB /* m8rscript */;
			targetProxy = 491ED3AA2353F44B00DE0C42 /* PBXContainerItemProxy */;
		};
		4945A8771EC3712700559CD1 /* PBXTargetDependency */ = {
			isa = PBXTargetDependency;
			target = 494D254D1D2E9055003755DB /* m8rscript */;
			targetProxy = 4945A8761EC3712700559CD1 /* PBXContainerItemProxy */;
		};
		49AD0A1D209B503A00F86278 /* PBXTargetDependency */ = {
			isa = PBXTargetDependency;
			target = 494D254D1D2E9055003755DB /* m8rscript */;
			targetProxy = 49AD0A1C209B503A00F86278 /* PBXContainerItemProxy */;
		};
/* End PBXTargetDependency section */

/* Begin PBXVariantGroup section */
		49D9B81E1D1C854700724911 /* Document.xib */ = {
			isa = PBXVariantGroup;
			children = (
				49D9B81F1D1C854700724911 /* Base */,
			);
			name = Document.xib;
			sourceTree = "<group>";
		};
		49D9B8231D1C854700724911 /* MainMenu.xib */ = {
			isa = PBXVariantGroup;
			children = (
				49D9B8241D1C854700724911 /* Base */,
			);
			name = MainMenu.xib;
			sourceTree = "<group>";
		};
/* End PBXVariantGroup section */

/* Begin XCBuildConfiguration section */
		491ED3A82353EFE600DE0C42 /* Debug */ = {
			isa = XCBuildConfiguration;
			buildSettings = {
				CLANG_ANALYZER_NUMBER_OBJECT_CONVERSION = YES_AGGRESSIVE;
				CLANG_CXX_LANGUAGE_STANDARD = "gnu++14";
				CLANG_ENABLE_OBJC_WEAK = YES;
				CLANG_WARN_DOCUMENTATION_COMMENTS = YES;
				CLANG_WARN_UNGUARDED_AVAILABILITY = YES_AGGRESSIVE;
				CODE_SIGN_IDENTITY = "-";
				CODE_SIGN_STYLE = Automatic;
				GCC_C_LANGUAGE_STANDARD = gnu11;
				MACOSX_DEPLOYMENT_TARGET = 10.14;
				MTL_ENABLE_DEBUG_INFO = INCLUDE_SOURCE;
				MTL_FAST_MATH = YES;
				PRODUCT_NAME = "$(TARGET_NAME)";
			};
			name = Debug;
		};
		491ED3A92353EFE600DE0C42 /* Release */ = {
			isa = XCBuildConfiguration;
			buildSettings = {
				CLANG_ANALYZER_NUMBER_OBJECT_CONVERSION = YES_AGGRESSIVE;
				CLANG_CXX_LANGUAGE_STANDARD = "gnu++14";
				CLANG_ENABLE_OBJC_WEAK = YES;
				CLANG_WARN_DOCUMENTATION_COMMENTS = YES;
				CLANG_WARN_UNGUARDED_AVAILABILITY = YES_AGGRESSIVE;
				CODE_SIGN_IDENTITY = "-";
				CODE_SIGN_STYLE = Automatic;
				GCC_C_LANGUAGE_STANDARD = gnu11;
				MACOSX_DEPLOYMENT_TARGET = 10.14;
				MTL_FAST_MATH = YES;
				PRODUCT_NAME = "$(TARGET_NAME)";
			};
			name = Release;
		};
		4945A8741EC3711D00559CD1 /* Debug */ = {
			isa = XCBuildConfiguration;
			buildSettings = {
				CLANG_ANALYZER_NUMBER_OBJECT_CONVERSION = YES_AGGRESSIVE;
				CLANG_CXX_LANGUAGE_STANDARD = "gnu++14";
				CLANG_WARN_DOCUMENTATION_COMMENTS = YES;
				CLANG_WARN_INFINITE_RECURSION = YES;
				CLANG_WARN_RANGE_LOOP_ANALYSIS = YES;
				CLANG_WARN_SUSPICIOUS_MOVE = YES;
				CODE_SIGN_IDENTITY = "-";
				GCC_C_LANGUAGE_STANDARD = gnu11;
				MACOSX_DEPLOYMENT_TARGET = 10.12;
				PRODUCT_NAME = "$(TARGET_NAME)";
			};
			name = Debug;
		};
		4945A8751EC3711D00559CD1 /* Release */ = {
			isa = XCBuildConfiguration;
			buildSettings = {
				CLANG_ANALYZER_NUMBER_OBJECT_CONVERSION = YES_AGGRESSIVE;
				CLANG_CXX_LANGUAGE_STANDARD = "gnu++14";
				CLANG_WARN_DOCUMENTATION_COMMENTS = YES;
				CLANG_WARN_INFINITE_RECURSION = YES;
				CLANG_WARN_RANGE_LOOP_ANALYSIS = YES;
				CLANG_WARN_SUSPICIOUS_MOVE = YES;
				CODE_SIGN_IDENTITY = "-";
				GCC_C_LANGUAGE_STANDARD = gnu11;
				MACOSX_DEPLOYMENT_TARGET = 10.12;
				PRODUCT_NAME = "$(TARGET_NAME)";
			};
			name = Release;
		};
		494D25501D2E9055003755DB /* Debug */ = {
			isa = XCBuildConfiguration;
			buildSettings = {
				CLANG_WARN_DOCUMENTATION_COMMENTS = YES;
				CLANG_X86_VECTOR_INSTRUCTIONS = default;
				EXECUTABLE_PREFIX = lib;
				HEADER_SEARCH_PATHS = "";
				LLVM_LTO = NO;
				PRODUCT_NAME = "$(TARGET_NAME)";
				USER_HEADER_SEARCH_PATHS = generated;
			};
			name = Debug;
		};
		494D25511D2E9055003755DB /* Release */ = {
			isa = XCBuildConfiguration;
			buildSettings = {
				CLANG_WARN_DOCUMENTATION_COMMENTS = YES;
				CLANG_X86_VECTOR_INSTRUCTIONS = default;
				EXECUTABLE_PREFIX = lib;
				GCC_OPTIMIZATION_LEVEL = 0;
				HEADER_SEARCH_PATHS = "";
				LLVM_LTO = YES;
				PRODUCT_NAME = "$(TARGET_NAME)";
				USER_HEADER_SEARCH_PATHS = generated;
			};
			name = Release;
		};
		49C406E71EB6598B001E4DEC /* Debug */ = {
			isa = XCBuildConfiguration;
			buildSettings = {
				CLANG_WARN_DOCUMENTATION_COMMENTS = YES;
				CLANG_WARN_INFINITE_RECURSION = YES;
				CLANG_WARN_SUSPICIOUS_MOVE = YES;
				CODE_SIGN_IDENTITY = "-";
				MACOSX_DEPLOYMENT_TARGET = 10.12;
				PRODUCT_NAME = "$(TARGET_NAME)";
			};
			name = Debug;
		};
		49C406E81EB6598B001E4DEC /* Release */ = {
			isa = XCBuildConfiguration;
			buildSettings = {
				CLANG_WARN_DOCUMENTATION_COMMENTS = YES;
				CLANG_WARN_INFINITE_RECURSION = YES;
				CLANG_WARN_SUSPICIOUS_MOVE = YES;
				CODE_SIGN_IDENTITY = "-";
				MACOSX_DEPLOYMENT_TARGET = 10.12;
				PRODUCT_NAME = "$(TARGET_NAME)";
			};
			name = Release;
		};
		49D9B8281D1C854700724911 /* Debug */ = {
			isa = XCBuildConfiguration;
			buildSettings = {
				ASSETCATALOG_COMPILER_APPICON_NAME = AppIcon;
				CLANG_ENABLE_MODULES = YES;
				CODE_SIGN_IDENTITY = "-";
				COMBINE_HIDPI_IMAGES = YES;
				EXCLUDED_RECURSIVE_SEARCH_PATH_SUBDIRECTORIES = "../m8rscript/esp *.nib *.lproj *.framework *.gch *.xcode* *.xcassets (*) .DS_Store CVS .svn .git .hg *.pbproj *.pbxproj";
				FRAMEWORK_SEARCH_PATHS = (
					"$(inherited)",
					"$(PROJECT_DIR)/m8rsim",
				);
				INFOPLIST_FILE = m8rsim/Info.plist;
				LD_RUNPATH_SEARCH_PATHS = "$(inherited) @executable_path/../Frameworks";
				PRODUCT_BUNDLE_IDENTIFIER = org.marrin.m8rsim;
				PRODUCT_NAME = "$(TARGET_NAME)";
				SWIFT_ACTIVE_COMPILATION_CONDITIONS = DEBUG;
				SWIFT_OPTIMIZATION_LEVEL = "-Onone";
				SWIFT_VERSION = 3.0;
			};
			name = Debug;
		};
		49D9B8291D1C854700724911 /* Release */ = {
			isa = XCBuildConfiguration;
			buildSettings = {
				ASSETCATALOG_COMPILER_APPICON_NAME = AppIcon;
				CLANG_ENABLE_MODULES = YES;
				CODE_SIGN_IDENTITY = "-";
				COMBINE_HIDPI_IMAGES = YES;
				EXCLUDED_RECURSIVE_SEARCH_PATH_SUBDIRECTORIES = "../m8rscript/esp *.nib *.lproj *.framework *.gch *.xcode* *.xcassets (*) .DS_Store CVS .svn .git .hg *.pbproj *.pbxproj";
				FRAMEWORK_SEARCH_PATHS = (
					"$(inherited)",
					"$(PROJECT_DIR)/m8rsim",
				);
				INFOPLIST_FILE = m8rsim/Info.plist;
				LD_RUNPATH_SEARCH_PATHS = "$(inherited) @executable_path/../Frameworks";
				PRODUCT_BUNDLE_IDENTIFIER = org.marrin.m8rsim;
				PRODUCT_NAME = "$(TARGET_NAME)";
				SWIFT_OPTIMIZATION_LEVEL = "-Owholemodule";
				SWIFT_VERSION = 3.0;
			};
			name = Release;
		};
		49E647ED1D00B68F005F5059 /* Debug */ = {
			isa = XCBuildConfiguration;
			buildSettings = {
				ALWAYS_SEARCH_USER_PATHS = NO;
				ASSETCATALOG_COMPRESSION = lossless;
				CLANG_ANALYZER_LOCALIZABILITY_NONLOCALIZED = YES;
				CLANG_ANALYZER_NONNULL = YES;
				CLANG_CXX_LANGUAGE_STANDARD = "gnu++0x";
				CLANG_CXX_LIBRARY = "libc++";
				CLANG_ENABLE_MODULES = YES;
				CLANG_ENABLE_OBJC_ARC = YES;
				CLANG_WARN_BLOCK_CAPTURE_AUTORELEASING = YES;
				CLANG_WARN_BOOL_CONVERSION = YES;
				CLANG_WARN_COMMA = YES;
				CLANG_WARN_CONSTANT_CONVERSION = YES;
				CLANG_WARN_DEPRECATED_OBJC_IMPLEMENTATIONS = YES;
				CLANG_WARN_DIRECT_OBJC_ISA_USAGE = YES_ERROR;
				CLANG_WARN_EMPTY_BODY = YES;
				CLANG_WARN_ENUM_CONVERSION = YES;
				CLANG_WARN_INFINITE_RECURSION = YES;
				CLANG_WARN_INT_CONVERSION = YES;
				CLANG_WARN_NON_LITERAL_NULL_CONVERSION = YES;
				CLANG_WARN_OBJC_IMPLICIT_RETAIN_SELF = YES;
				CLANG_WARN_OBJC_LITERAL_CONVERSION = YES;
				CLANG_WARN_OBJC_ROOT_CLASS = YES_ERROR;
				CLANG_WARN_RANGE_LOOP_ANALYSIS = YES;
				CLANG_WARN_STRICT_PROTOTYPES = YES;
				CLANG_WARN_SUSPICIOUS_MOVE = YES;
				CLANG_WARN_UNREACHABLE_CODE = YES;
				CLANG_WARN__DUPLICATE_METHOD_MATCH = YES;
				CODE_SIGN_IDENTITY = "-";
				COPY_PHASE_STRIP = NO;
				DEBUG_INFORMATION_FORMAT = dwarf;
				ENABLE_STRICT_OBJC_MSGSEND = YES;
				ENABLE_TESTABILITY = YES;
				GCC_C_LANGUAGE_STANDARD = gnu99;
				GCC_DYNAMIC_NO_PIC = NO;
				GCC_NO_COMMON_BLOCKS = YES;
				GCC_OPTIMIZATION_LEVEL = 0;
				GCC_PREPROCESSOR_DEFINITIONS = (
					"DEBUG=1",
					"$(inherited)",
				);
				GCC_WARN_64_TO_32_BIT_CONVERSION = YES;
				GCC_WARN_ABOUT_RETURN_TYPE = YES_ERROR;
				GCC_WARN_UNDECLARED_SELECTOR = YES;
				GCC_WARN_UNINITIALIZED_AUTOS = YES_AGGRESSIVE;
				GCC_WARN_UNUSED_FUNCTION = YES;
				GCC_WARN_UNUSED_VARIABLE = YES;
				MACOSX_DEPLOYMENT_TARGET = 10.11;
				MTL_ENABLE_DEBUG_INFO = YES;
				ONLY_ACTIVE_ARCH = YES;
				SDKROOT = macosx;
			};
			name = Debug;
		};
		49E647EE1D00B68F005F5059 /* Release */ = {
			isa = XCBuildConfiguration;
			buildSettings = {
				ALWAYS_SEARCH_USER_PATHS = NO;
				ASSETCATALOG_COMPRESSION = "respect-asset-catalog";
				CLANG_ANALYZER_LOCALIZABILITY_NONLOCALIZED = YES;
				CLANG_ANALYZER_NONNULL = YES;
				CLANG_CXX_LANGUAGE_STANDARD = "gnu++0x";
				CLANG_CXX_LIBRARY = "libc++";
				CLANG_ENABLE_MODULES = YES;
				CLANG_ENABLE_OBJC_ARC = YES;
				CLANG_WARN_BLOCK_CAPTURE_AUTORELEASING = YES;
				CLANG_WARN_BOOL_CONVERSION = YES;
				CLANG_WARN_COMMA = YES;
				CLANG_WARN_CONSTANT_CONVERSION = YES;
				CLANG_WARN_DEPRECATED_OBJC_IMPLEMENTATIONS = YES;
				CLANG_WARN_DIRECT_OBJC_ISA_USAGE = YES_ERROR;
				CLANG_WARN_EMPTY_BODY = YES;
				CLANG_WARN_ENUM_CONVERSION = YES;
				CLANG_WARN_INFINITE_RECURSION = YES;
				CLANG_WARN_INT_CONVERSION = YES;
				CLANG_WARN_NON_LITERAL_NULL_CONVERSION = YES;
				CLANG_WARN_OBJC_IMPLICIT_RETAIN_SELF = YES;
				CLANG_WARN_OBJC_LITERAL_CONVERSION = YES;
				CLANG_WARN_OBJC_ROOT_CLASS = YES_ERROR;
				CLANG_WARN_RANGE_LOOP_ANALYSIS = YES;
				CLANG_WARN_STRICT_PROTOTYPES = YES;
				CLANG_WARN_SUSPICIOUS_MOVE = YES;
				CLANG_WARN_UNREACHABLE_CODE = YES;
				CLANG_WARN__DUPLICATE_METHOD_MATCH = YES;
				CODE_SIGN_IDENTITY = "-";
				COPY_PHASE_STRIP = NO;
				DEBUG_INFORMATION_FORMAT = "dwarf-with-dsym";
				ENABLE_NS_ASSERTIONS = NO;
				ENABLE_STRICT_OBJC_MSGSEND = YES;
				GCC_C_LANGUAGE_STANDARD = gnu99;
				GCC_NO_COMMON_BLOCKS = YES;
				GCC_PREPROCESSOR_DEFINITIONS = NDEBUG;
				GCC_WARN_64_TO_32_BIT_CONVERSION = YES;
				GCC_WARN_ABOUT_RETURN_TYPE = YES_ERROR;
				GCC_WARN_UNDECLARED_SELECTOR = YES;
				GCC_WARN_UNINITIALIZED_AUTOS = YES_AGGRESSIVE;
				GCC_WARN_UNUSED_FUNCTION = YES;
				GCC_WARN_UNUSED_VARIABLE = YES;
				MACOSX_DEPLOYMENT_TARGET = 10.11;
				MTL_ENABLE_DEBUG_INFO = NO;
				SDKROOT = macosx;
			};
			name = Release;
		};
/* End XCBuildConfiguration section */

/* Begin XCConfigurationList section */
		491ED3A72353EFE600DE0C42 /* Build configuration list for PBXNativeTarget "m8rtest" */ = {
			isa = XCConfigurationList;
			buildConfigurations = (
				491ED3A82353EFE600DE0C42 /* Debug */,
				491ED3A92353EFE600DE0C42 /* Release */,
			);
			defaultConfigurationIsVisible = 0;
			defaultConfigurationName = Release;
		};
		4945A8731EC3711D00559CD1 /* Build configuration list for PBXNativeTarget "m8r" */ = {
			isa = XCConfigurationList;
			buildConfigurations = (
				4945A8741EC3711D00559CD1 /* Debug */,
				4945A8751EC3711D00559CD1 /* Release */,
			);
			defaultConfigurationIsVisible = 0;
			defaultConfigurationName = Release;
		};
		494D254F1D2E9055003755DB /* Build configuration list for PBXNativeTarget "m8rscript" */ = {
			isa = XCConfigurationList;
			buildConfigurations = (
				494D25501D2E9055003755DB /* Debug */,
				494D25511D2E9055003755DB /* Release */,
			);
			defaultConfigurationIsVisible = 0;
			defaultConfigurationName = Release;
		};
		49C406E61EB6598B001E4DEC /* Build configuration list for PBXNativeTarget "generateSharedAtoms" */ = {
			isa = XCConfigurationList;
			buildConfigurations = (
				49C406E71EB6598B001E4DEC /* Debug */,
				49C406E81EB6598B001E4DEC /* Release */,
			);
			defaultConfigurationIsVisible = 0;
			defaultConfigurationName = Release;
		};
		49D9B8271D1C854700724911 /* Build configuration list for PBXNativeTarget "m8rsim" */ = {
			isa = XCConfigurationList;
			buildConfigurations = (
				49D9B8281D1C854700724911 /* Debug */,
				49D9B8291D1C854700724911 /* Release */,
			);
			defaultConfigurationIsVisible = 0;
			defaultConfigurationName = Release;
		};
		49E647E31D00B68F005F5059 /* Build configuration list for PBXProject "m8rscript" */ = {
			isa = XCConfigurationList;
			buildConfigurations = (
				49E647ED1D00B68F005F5059 /* Debug */,
				49E647EE1D00B68F005F5059 /* Release */,
			);
			defaultConfigurationIsVisible = 0;
			defaultConfigurationName = Release;
		};
/* End XCConfigurationList section */
	};
	rootObject = 49E647E01D00B68F005F5059 /* Project object */;
}<|MERGE_RESOLUTION|>--- conflicted
+++ resolved
@@ -560,12 +560,9 @@
 		497DC63C23A585CF00748031 /* esprtos */ = {
 			isa = PBXGroup;
 			children = (
-<<<<<<< HEAD
 				497DC64123A921FF00748031 /* partitions.csv */,
-=======
 				490BA29923A9B45000D9A4F0 /* RtosSpiffsFS.cpp */,
 				490BA29823A9B45000D9A4F0 /* RtosSpiffsFS.h */,
->>>>>>> ab41bead
 				497DC63F23A5BC9700748031 /* RtosSystemInterface.cpp */,
 				497DC63D23A58A7F00748031 /* component.mk */,
 				497DC63423A5771A00748031 /* rtos.mk */,
